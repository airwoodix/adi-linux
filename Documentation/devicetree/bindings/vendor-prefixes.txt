Device tree binding vendor prefix registry.  Keep list in alphabetical order.

This isn't an exhaustive list, but you should add new prefixes to it before
using them to avoid name-space collisions.

abilis	Abilis Systems
active-semi	Active-Semi International Inc
ad	Avionic Design GmbH
adi	Analog Devices, Inc.
aeroflexgaisler	Aeroflex Gaisler AB
ak	Asahi Kasei Corp.
allwinner	Allwinner Technology Co., Ltd.
altr	Altera Corp.
amcc	Applied Micro Circuits Corporation (APM, formally AMCC)
amd	Advanced Micro Devices (AMD), Inc.
amstaos	AMS-Taos Inc.
apm	Applied Micro Circuits Corporation (APM)
arm	ARM Ltd.
armadeus	ARMadeus Systems SARL
atmel	Atmel Corporation
auo	AU Optronics Corporation
avago	Avago Technologies
bosch	Bosch Sensortec GmbH
brcm	Broadcom Corporation
calxeda	Calxeda
capella	Capella Microsystems, Inc
cavium	Cavium, Inc.
cdns	Cadence Design Systems Inc.
chrp	Common Hardware Reference Platform
chunghwa	Chunghwa Picture Tubes Ltd.
cirrus	Cirrus Logic, Inc.
cortina	Cortina Systems, Inc.
crystalfontz	Crystalfontz America, Inc.
dallas	Maxim Integrated Products (formerly Dallas Semiconductor)
davicom	DAVICOM Semiconductor, Inc.
dlink	D-Link Systems, Inc.
denx	Denx Software Engineering
dmo	Data Modul AG
edt	Emerging Display Technologies
emmicro	EM Microelectronic
epfl	Ecole Polytechnique Fédérale de Lausanne
epson	Seiko Epson Corp.
est	ESTeem Wireless Modems
eukrea  Eukréa Electromatique
fsl	Freescale Semiconductor
GEFanuc	GE Fanuc Intelligent Platforms Embedded Systems, Inc.
gef	GE Fanuc Intelligent Platforms Embedded Systems, Inc.
globalscale	Globalscale Technologies, Inc.
gmt	Global Mixed-mode Technology, Inc.
google	Google, Inc.
gumstix	Gumstix, Inc.
haoyu	Haoyu Microelectronic Co. Ltd.
hisilicon	Hisilicon Limited.
honeywell	Honeywell
hp	Hewlett Packard
ibm	International Business Machines (IBM)
idt	Integrated Device Technologies, Inc.
img	Imagination Technologies Ltd.
intel	Intel Corporation
intercontrol	Inter Control Group
isl	Intersil
karo	Ka-Ro electronics GmbH
lacie	LaCie
lantiq	Lantiq Semiconductor
lg	LG Corporation
linux	Linux-specific binding
lsi	LSI Corp. (LSI Logic)
marvell	Marvell Technology Group Ltd.
maxim	Maxim Integrated Products
microchip	Microchip Technology Inc.
mosaixtech	Mosaix Technologies, Inc.
moxa	Moxa
national	National Semiconductor
neonode		Neonode Inc.
<<<<<<< HEAD
netgear	NETGEAR
=======
>>>>>>> 50b4af41
nintendo	Nintendo
nokia	Nokia
nvidia	NVIDIA
nxp	NXP Semiconductors
onnn	ON Semiconductor Corp.
opencores	OpenCores.org
panasonic	Panasonic Corporation
phytec	PHYTEC Messtechnik GmbH
picochip	Picochip Ltd
powervr	PowerVR (deprecated, use img)
qca	Qualcomm Atheros, Inc.
qcom	Qualcomm Technologies, Inc
<<<<<<< HEAD
=======
qnap	QNAP Systems, Inc.
>>>>>>> 50b4af41
ralink	Mediatek/Ralink Technology Corp.
ramtron	Ramtron International
realtek Realtek Semiconductor Corp.
renesas	Renesas Electronics Corporation
ricoh	Ricoh Co. Ltd.
rockchip	Fuzhou Rockchip Electronics Co., Ltd
samsung	Samsung Semiconductor
sbs	Smart Battery System
schindler	Schindler
sil	Silicon Image
silabs	Silicon Laboratories
simtek
sii	Seiko Instruments, Inc.
sirf	SiRF Technology, Inc.
smsc	Standard Microsystems Corporation
snps 	Synopsys, Inc.
spansion	Spansion Inc.
st	STMicroelectronics
ste	ST-Ericsson
stericsson	ST-Ericsson
synology	Synology, Inc.
ti	Texas Instruments
tlm	Trusted Logic Mobility
toshiba	Toshiba Corporation
toumaz	Toumaz
v3	V3 Semiconductor
via	VIA Technologies, Inc.
voipac	Voipac Technologies s.r.o.
winbond Winbond Electronics corp.
wlf	Wolfson Microelectronics
wm	Wondermedia Technologies, Inc.
xes	Extreme Engineering Solutions (X-ES)
xlnx	Xilinx<|MERGE_RESOLUTION|>--- conflicted
+++ resolved
@@ -72,10 +72,7 @@
 moxa	Moxa
 national	National Semiconductor
 neonode		Neonode Inc.
-<<<<<<< HEAD
 netgear	NETGEAR
-=======
->>>>>>> 50b4af41
 nintendo	Nintendo
 nokia	Nokia
 nvidia	NVIDIA
@@ -88,10 +85,7 @@
 powervr	PowerVR (deprecated, use img)
 qca	Qualcomm Atheros, Inc.
 qcom	Qualcomm Technologies, Inc
-<<<<<<< HEAD
-=======
 qnap	QNAP Systems, Inc.
->>>>>>> 50b4af41
 ralink	Mediatek/Ralink Technology Corp.
 ramtron	Ramtron International
 realtek Realtek Semiconductor Corp.
