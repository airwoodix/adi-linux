--- conflicted
+++ resolved
@@ -160,7 +160,6 @@
 	 * fHOST can be read from the flattened device tree as property
 	 * "clock-frequency" from the CPU
 	 */
-<<<<<<< HEAD
 	np1 = of_get_parent(lp->phy_node);
 	if (np1) {
 		npp = of_get_parent(np1);
@@ -171,24 +170,6 @@
 			"Could not find ethernet controller device node.");
 		dev_warn(lp->dev, "Setting MDIO clock divisor to default %d\n",
 		       DEFAULT_CLOCK_DIVISOR);
-=======
-
-	np1 = of_find_node_by_name(NULL, "cpu");
-	if (!np1) {
-		netdev_warn(lp->ndev, "Could not find CPU device node.\n");
-		netdev_warn(lp->ndev,
-			    "Setting MDIO clock divisor to default %d\n",
-			    DEFAULT_CLOCK_DIVISOR);
-		clk_div = DEFAULT_CLOCK_DIVISOR;
-		goto issue;
-	}
-	property_p = (u32 *) of_get_property(np1, "clock-frequency", NULL);
-	if (!property_p) {
-		netdev_warn(lp->ndev, "clock-frequency property not found.\n");
-		netdev_warn(lp->ndev,
-			    "Setting MDIO clock divisor to default %d\n",
-			    DEFAULT_CLOCK_DIVISOR);
->>>>>>> 64291f7d
 		clk_div = DEFAULT_CLOCK_DIVISOR;
 	} else {
 		u32 *property_p;
@@ -223,28 +204,8 @@
 		of_node_put(npp);
 	}
 
-<<<<<<< HEAD
-	axienet_iow(lp, XAE_MDIO_MC_OFFSET, (((u32)clk_div) |
-						XAE_MDIO_MC_MDIOEN_MASK));
-=======
-	host_clock = be32_to_cpup(property_p);
-	clk_div = (host_clock / (MAX_MDIO_FREQ * 2)) - 1;
-	/* If there is any remainder from the division of
-	 * fHOST / (MAX_MDIO_FREQ * 2), then we need to add
-	 * 1 to the clock divisor or we will surely be above 2.5 MHz
-	 */
-	if (host_clock % (MAX_MDIO_FREQ * 2))
-		clk_div++;
-
-	netdev_dbg(lp->ndev,
-		   "Setting MDIO clock divisor to %u/%u Hz host clock.\n",
-		   clk_div, host_clock);
-
-	of_node_put(np1);
-issue:
 	axienet_iow(lp, XAE_MDIO_MC_OFFSET,
-		    (((u32) clk_div) | XAE_MDIO_MC_MDIOEN_MASK));
->>>>>>> 64291f7d
+		    (((u32)clk_div) | XAE_MDIO_MC_MDIOEN_MASK));
 
 	ret = axienet_mdio_wait_until_ready(lp);
 	if (ret < 0)
