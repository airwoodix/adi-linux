#
# The stub may be linked into the kernel proper or into a separate boot binary,
# but in either case, it executes before the kernel does (with MMU disabled) so
# things like ftrace and stack-protector are likely to cause trouble if left
# enabled, even if doing so doesn't break the build.
#
cflags-$(CONFIG_X86_32)		:= -march=i386
cflags-$(CONFIG_X86_64)		:= -mcmodel=small
cflags-$(CONFIG_X86)		+= -m$(BITS) -D__KERNEL__ $(LINUX_INCLUDE) -O2 \
				   -fPIC -fno-strict-aliasing -mno-red-zone \
				   -mno-mmx -mno-sse

<<<<<<< HEAD
cflags-$(CONFIG_ARM64)		:= $(subst -pg,,$(KBUILD_CFLAGS)) -g0
cflags-$(CONFIG_ARM)		:= $(subst -pg,,$(KBUILD_CFLAGS)) -g0\
=======
cflags-$(CONFIG_ARM64)		:= $(subst -pg,,$(KBUILD_CFLAGS))
cflags-$(CONFIG_ARM)		:= $(subst -pg,,$(KBUILD_CFLAGS)) -g0 \
>>>>>>> 3494c67c
				   -fno-builtin -fpic -mno-single-pic-base

cflags-$(CONFIG_EFI_ARMSTUB)	+= -I$(srctree)/scripts/dtc/libfdt

KBUILD_CFLAGS			:= $(cflags-y) -DDISABLE_BRANCH_PROFILING \
				   $(call cc-option,-ffreestanding) \
				   $(call cc-option,-fno-stack-protector)

GCOV_PROFILE			:= n
KASAN_SANITIZE			:= n
UBSAN_SANITIZE			:= n
OBJECT_FILES_NON_STANDARD	:= y

# Prevents link failures: __sanitizer_cov_trace_pc() is not linked in.
KCOV_INSTRUMENT			:= n

lib-y				:= efi-stub-helper.o gop.o

# include the stub's generic dependencies from lib/ when building for ARM/arm64
arm-deps := fdt_rw.c fdt_ro.c fdt_wip.c fdt.c fdt_empty_tree.c fdt_sw.c sort.c

$(obj)/lib-%.o: $(srctree)/lib/%.c FORCE
	$(call if_changed_rule,cc_o_c)

lib-$(CONFIG_EFI_ARMSTUB)	+= arm-stub.o fdt.o string.o \
				   $(patsubst %.c,lib-%.o,$(arm-deps))

lib-$(CONFIG_ARM)		+= arm32-stub.o
lib-$(CONFIG_ARM64)		+= arm64-stub.o random.o
CFLAGS_arm64-stub.o 		:= -DTEXT_OFFSET=$(TEXT_OFFSET)

#
# arm64 puts the stub in the kernel proper, which will unnecessarily retain all
# code indefinitely unless it is annotated as __init/__initdata/__initconst etc.
# So let's apply the __init annotations at the section level, by prefixing
# the section names directly. This will ensure that even all the inline string
# literals are covered.
# The fact that the stub and the kernel proper are essentially the same binary
# also means that we need to be extra careful to make sure that the stub does
# not rely on any absolute symbol references, considering that the virtual
# kernel mapping that the linker uses is not active yet when the stub is
# executing. So build all C dependencies of the EFI stub into libstub, and do
# a verification pass to see if any absolute relocations exist in any of the
# object files.
#
extra-$(CONFIG_EFI_ARMSTUB)	:= $(lib-y)
lib-$(CONFIG_EFI_ARMSTUB)	:= $(patsubst %.o,%.stub.o,$(lib-y))

STUBCOPY_FLAGS-y		:= -R .debug* -R *ksymtab* -R *kcrctab*
STUBCOPY_FLAGS-$(CONFIG_ARM64)	+= --prefix-alloc-sections=.init \
				   --prefix-symbols=__efistub_  \
				   -R ___ksymtab+sort -R ___kcrctab+sort
STUBCOPY_RELOC-$(CONFIG_ARM64)	:= R_AARCH64_ABS

$(obj)/%.stub.o: $(obj)/%.o FORCE
	$(call if_changed,stubcopy)

quiet_cmd_stubcopy = STUBCPY $@
      cmd_stubcopy = if $(OBJCOPY) $(STUBCOPY_FLAGS-y) $< $@; then	\
		     $(OBJDUMP) -r $@ | grep $(STUBCOPY_RELOC-y)	\
		     && (echo >&2 "$@: absolute symbol references not allowed in the EFI stub"; \
			 rm -f $@; /bin/false); else /bin/false; fi

#
# ARM discards the .data section because it disallows r/w data in the
# decompressor. So move our .data to .data.efistub, which is preserved
# explicitly by the decompressor linker script.
#
<<<<<<< HEAD
STUBCOPY_FLAGS-$(CONFIG_ARM)	+= --rename-section .data=.data.efistub  \
				-R ___ksymtab+sort -R ___kcrctab+sort
=======
STUBCOPY_FLAGS-$(CONFIG_ARM)	+= --rename-section .data=.data.efistub \
				   -R ___ksymtab+sort -R ___kcrctab+sort
>>>>>>> 3494c67c
STUBCOPY_RELOC-$(CONFIG_ARM)	:= R_ARM_ABS<|MERGE_RESOLUTION|>--- conflicted
+++ resolved
@@ -10,13 +10,8 @@
 				   -fPIC -fno-strict-aliasing -mno-red-zone \
 				   -mno-mmx -mno-sse
 
-<<<<<<< HEAD
-cflags-$(CONFIG_ARM64)		:= $(subst -pg,,$(KBUILD_CFLAGS)) -g0
-cflags-$(CONFIG_ARM)		:= $(subst -pg,,$(KBUILD_CFLAGS)) -g0\
-=======
 cflags-$(CONFIG_ARM64)		:= $(subst -pg,,$(KBUILD_CFLAGS))
 cflags-$(CONFIG_ARM)		:= $(subst -pg,,$(KBUILD_CFLAGS)) -g0 \
->>>>>>> 3494c67c
 				   -fno-builtin -fpic -mno-single-pic-base
 
 cflags-$(CONFIG_EFI_ARMSTUB)	+= -I$(srctree)/scripts/dtc/libfdt
@@ -67,8 +62,7 @@
 
 STUBCOPY_FLAGS-y		:= -R .debug* -R *ksymtab* -R *kcrctab*
 STUBCOPY_FLAGS-$(CONFIG_ARM64)	+= --prefix-alloc-sections=.init \
-				   --prefix-symbols=__efistub_  \
-				   -R ___ksymtab+sort -R ___kcrctab+sort
+				   --prefix-symbols=__efistub_
 STUBCOPY_RELOC-$(CONFIG_ARM64)	:= R_AARCH64_ABS
 
 $(obj)/%.stub.o: $(obj)/%.o FORCE
@@ -85,11 +79,6 @@
 # decompressor. So move our .data to .data.efistub, which is preserved
 # explicitly by the decompressor linker script.
 #
-<<<<<<< HEAD
-STUBCOPY_FLAGS-$(CONFIG_ARM)	+= --rename-section .data=.data.efistub  \
-				-R ___ksymtab+sort -R ___kcrctab+sort
-=======
 STUBCOPY_FLAGS-$(CONFIG_ARM)	+= --rename-section .data=.data.efistub \
 				   -R ___ksymtab+sort -R ___kcrctab+sort
->>>>>>> 3494c67c
 STUBCOPY_RELOC-$(CONFIG_ARM)	:= R_ARM_ABS