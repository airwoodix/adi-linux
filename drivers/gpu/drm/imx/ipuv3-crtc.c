--- conflicted
+++ resolved
@@ -183,17 +183,10 @@
 	if (ipu_crtc->event) {
 		for (i = 0; i < ARRAY_SIZE(ipu_crtc->plane); i++) {
 			struct ipu_plane *plane = ipu_crtc->plane[i];
-<<<<<<< HEAD
 
 			if (!plane)
 				continue;
 
-=======
-
-			if (!plane)
-				continue;
-
->>>>>>> 0ecfebd2
 			if (ipu_plane_atomic_update_pending(&plane->base))
 				break;
 		}
