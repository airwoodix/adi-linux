/*
 * DDS PCORE/COREFPGA Module
 *
 * Copyright 2012-2014 Analog Devices Inc.
 *
 * Licensed under the GPL-2.
 */

#include <linux/module.h>
#include <linux/interrupt.h>
#include <linux/errno.h>
#include <linux/device.h>
#include <linux/slab.h>
#include <linux/init.h>
#include <linux/list.h>
#include <linux/io.h>
#include <linux/sched.h>
#include <linux/wait.h>
#include <linux/delay.h>
#include <linux/dma-mapping.h>
#include <linux/dmaengine.h>
#include <linux/spi/spi.h>
#include <linux/clk.h>
#include <linux/debugfs.h>
#include <linux/uaccess.h>
#include <linux/gpio/consumer.h>

#include <linux/of_device.h>
#include <linux/of_dma.h>
#include <linux/of_platform.h>
#include <linux/of_address.h>

#include <linux/iio/iio.h>
#include <linux/iio/sysfs.h>
#include <linux/iio/buffer.h>

#include "cf_axi_dds.h"
#include "ad9122.h"

unsigned cf_axi_dds_to_signed_mag_fmt(int val, int val2)
{
	unsigned i;
	u64 val64;

	/*  format is 1.1.14 (sign, integer and fractional bits) */
	switch (val) {
	case 1:
		i = 0x4000;
		break;
	case -1:
		i = 0xC000;
		break;
	case 0:
		i = 0;
		if (val2 < 0) {
			i = 0x8000;
			val2 *= -1;
		}
		break;
	default:
		pr_err("%s: Invalid Value\n", __func__);
	}

	val64 = (unsigned long long)val2 * 0x4000UL + (1000000UL / 2);
		do_div(val64, 1000000UL);

	return i | val64;
}

int cf_axi_dds_signed_mag_fmt_to_iio(unsigned val, int *r_val, int *r_val2)
{
	u64 val64;
	int sign;

	if (val & 0x8000)
		sign = -1;
	else
		sign = 1;

	if (val & 0x4000)
		*r_val = 1 * sign;
	else
		*r_val = 0;

	val &= ~0xC000;

	val64 = val * 1000000ULL + (0x4000 / 2);
	do_div(val64, 0x4000);

	if (*r_val == 0)
		*r_val2 = val64 * sign;
	else
		*r_val2 = val64;

	return IIO_VAL_INT_PLUS_MICRO;
}

#ifdef CF_AXI_DDS_HAVE_TWOS_FMT
unsigned cf_axi_dds_to_twos_fmt(int val, int val2)
{
	s64 sval64;
	if (val < 0)
		val2 = -val2;
	sval64 = ((val * 1000000ULL + (long long)val2) * 0x4000);
	return div_s64(sval64, 1000000UL);
}

int cf_axi_dds_twos_fmt_to_iio(s16 val, int *r_val, int *r_val2)
{
	*r_val = val;
	*r_val2 = 14;

	return IIO_VAL_FRACTIONAL_LOG2;
}
#endif

int cf_axi_dds_datasel(struct cf_axi_dds_state *st,
			       int channel, enum dds_data_select sel)
{
	if (PCORE_VERSION_MAJOR(st->version) > 7) {
		if (channel < 0) { /* ALL */
			unsigned i;
			for (i = 0; i < st->chip_info->num_buf_channels; i++) {
				if (i > (st->have_slave_channels - 1))
					dds_slave_write(st,
						ADI_REG_CHAN_CNTRL_7(i -
						st->have_slave_channels), sel);
				else
					dds_write(st,
					ADI_REG_CHAN_CNTRL_7(i), sel);
			}
		} else {
			if ((unsigned)channel > (st->have_slave_channels - 1))
				dds_slave_write(st,
					ADI_REG_CHAN_CNTRL_7(channel -
					st->have_slave_channels), sel);
			else
				dds_write(st, ADI_REG_CHAN_CNTRL_7(channel),
					  sel);
		}
	} else {
		unsigned reg;

		switch(sel) {
		case DATA_SEL_DDS:
		case DATA_SEL_SED:
		case DATA_SEL_DMA:
			reg = dds_read(st, ADI_REG_CNTRL_2) & ~ADI_DATA_SEL(~0);
			dds_write(st, ADI_REG_CNTRL_2, reg | ADI_DATA_SEL(sel));
			break;
		default:
			return -EINVAL;
		}
	}

	return 0;
}
EXPORT_SYMBOL_GPL(cf_axi_dds_datasel);

static enum dds_data_select cf_axi_dds_get_datasel(struct cf_axi_dds_state *st,
			       int channel)
{
	if (PCORE_VERSION_MAJOR(st->version) > 7) {
		if (channel < 0)
			channel = 0;

		if ((unsigned)channel > (st->have_slave_channels - 1))
			return dds_slave_read(st,
				ADI_REG_CHAN_CNTRL_7(channel - st->have_slave_channels));

		return dds_read(st, ADI_REG_CHAN_CNTRL_7(channel));
	} else {
		return ADI_TO_DATA_SEL(dds_read(st, ADI_REG_CNTRL_2));
	}
}

static int cf_axi_dds_sync_frame(struct iio_dev *indio_dev)
{
	struct cf_axi_dds_state *st = iio_priv(indio_dev);
	struct cf_axi_converter *conv;
	int stat;
	static int retry = 0;

	mdelay(10); /* Wait until clocks are stable */

	dds_write(st, ADI_REG_FRAME, 0);
	dds_write(st, ADI_REG_FRAME, ADI_FRAME);

	if (st->standalone)
		return 0;

	conv = to_converter(st->dev_spi);
	if (conv->get_fifo_status) {
		/* Check FIFO status */
		stat = conv->get_fifo_status(conv);
		if (stat) {
			if (retry++ > 10) {
				dev_warn(indio_dev->dev.parent,
					 "FRAME/FIFO Reset Retry cnt\n");
				return -EIO;
			}
			cf_axi_dds_sync_frame(indio_dev);
		}
	}

	return 0;
}

void cf_axi_dds_stop(struct cf_axi_dds_state *st)
{
	if (PCORE_VERSION_MAJOR(st->version) < 8)
		dds_write(st, ADI_REG_CNTRL_1, 0);
}
EXPORT_SYMBOL_GPL(cf_axi_dds_stop);

void cf_axi_dds_start_sync(struct cf_axi_dds_state *st, bool force_on)
{
	if (PCORE_VERSION_MAJOR(st->version) < 8) {
		dds_write(st, ADI_REG_CNTRL_1, (st->enable || force_on) ? ADI_ENABLE : 0);
	} else {
		dds_write(st, ADI_REG_CNTRL_1, ADI_SYNC);
		dds_master_write(st, ADI_REG_CNTRL_1, ADI_SYNC);
	}
}
EXPORT_SYMBOL_GPL(cf_axi_dds_start_sync);

static int cf_axi_dds_rate_change(struct notifier_block *nb,
	unsigned long flags, void *data)
{
	struct clk_notifier_data *cnd = data;
	struct cf_axi_dds_state *st =
		container_of(nb, struct cf_axi_dds_state, clk_nb);
	struct iio_dev *indio_dev = iio_priv_to_dev(st);
	unsigned reg, i;
	unsigned long long val64;

	/* Temp Workaround: stop PCORE while we reset the sink */
	if (flags == PRE_RATE_CHANGE && cnd->new_rate == -EINVAL)
		cf_axi_dds_stop(st);

	st->dac_clk = cnd->new_rate;

	if (flags == POST_RATE_CHANGE) {
		st->dac_clk = cnd->new_rate;
		cf_axi_dds_stop(st);

		for (i = 0; i < st->chip_info->num_dds_channels; i++) {
			reg = dds_read(st, ADI_REG_CHAN_CNTRL_2_IIOCHAN(i));
			reg &= ~ADI_DDS_INCR(~0);
			val64 = (u64) st->cached_freq[i] * 0xFFFFULL;
			do_div(val64, st->dac_clk);
			reg |= ADI_DDS_INCR(val64) | 1;
			dds_write(st, ADI_REG_CHAN_CNTRL_2_IIOCHAN(i), reg);
		}
		cf_axi_dds_start_sync(st, 0);
		cf_axi_dds_sync_frame(indio_dev);
	}

	return NOTIFY_OK;
}

static void cf_axi_dds_set_sed_pattern(struct iio_dev *indio_dev, unsigned chan,
				      unsigned pat1, unsigned pat2)
{
	struct cf_axi_dds_state *st = iio_priv(indio_dev);
	unsigned ctrl;

	dds_write(st, ADI_REG_CHAN_CNTRL_5(chan),
		ADI_TO_DDS_PATT_1(pat1) | ADI_DDS_PATT_2(pat2));

	cf_axi_dds_stop(st);

	cf_axi_dds_datasel(st, -1, DATA_SEL_SED);

	ctrl = dds_read(st, ADI_REG_CNTRL_2);
	dds_write(st, ADI_REG_CNTRL_2, ctrl | ADI_DATA_FORMAT);

	cf_axi_dds_start_sync(st, 1);
}

static int cf_axi_dds_default_setup(struct cf_axi_dds_state *st, u32 chan,
				    u32 phase, u32 freq, u32 scale) {

	unsigned long long val64;
	u32 val;

	st->cached_freq[chan] = freq;

	val64 = (u64) freq * 0xFFFFULL;
	do_div(val64, st->dac_clk);
	val = ADI_DDS_INCR(val64) | 1;

	val64 = (u64) phase * 0x10000ULL + (360000 / 2);
	do_div(val64, 360000);
	val |= ADI_DDS_INIT(val64);

	dds_write(st, ADI_REG_CHAN_CNTRL_1_IIOCHAN(chan), ADI_DDS_SCALE(scale));
	dds_write(st, ADI_REG_CHAN_CNTRL_2_IIOCHAN(chan), val);

	if (PCORE_VERSION_MAJOR(st->version) > 7) {
		if (chan % 2)
			dds_write(st, ADI_REG_CHAN_CNTRL_8(chan),
				ADI_IQCOR_COEFF_2(0x4000) |
				ADI_IQCOR_COEFF_1(0));
		else
			dds_write(st, ADI_REG_CHAN_CNTRL_8(chan),
				ADI_IQCOR_COEFF_2(0) |
				ADI_IQCOR_COEFF_1(0x4000));
	}

	return 0;
}

static int cf_axi_dds_read_raw(struct iio_dev *indio_dev,
			   struct iio_chan_spec const *chan,
			   int *val,
			   int *val2,
			   long m)
{
	struct cf_axi_dds_state *st = iio_priv(indio_dev);
	struct cf_axi_converter *conv;
	unsigned long long val64;
	unsigned reg, phase = 0;
	int ret;

	mutex_lock(&indio_dev->mlock);

	switch (m) {
	case 0:
		if (!chan->output) {
			ret = -EINVAL;
			break;
		}
		*val = st->enable;

		mutex_unlock(&indio_dev->mlock);
		return IIO_VAL_INT;
	case IIO_CHAN_INFO_SCALE:
		reg = ADI_TO_DDS_SCALE(dds_read(st, ADI_REG_CHAN_CNTRL_1_IIOCHAN(chan->channel)));
		if (PCORE_VERSION_MAJOR(st->version) > 6) {
			cf_axi_dds_signed_mag_fmt_to_iio(reg, val, val2);
		} else {
			if (!reg) {
				*val = 1;
				*val2 = 0;
			} else {
				*val = 0;
				*val2 = 1000000 >> reg;
			}
		}
		mutex_unlock(&indio_dev->mlock);
		return IIO_VAL_INT_PLUS_MICRO;
	case IIO_CHAN_INFO_FREQUENCY:
		reg = dds_read(st, ADI_REG_CHAN_CNTRL_2_IIOCHAN(chan->channel));
		val64 = (u64)ADI_TO_DDS_INCR(reg) * (u64)st->dac_clk;
		do_div(val64, 0xFFFF);
		*val = val64;
		mutex_unlock(&indio_dev->mlock);
		return IIO_VAL_INT;
	case IIO_CHAN_INFO_PHASE:
		reg = dds_read(st, ADI_REG_CHAN_CNTRL_2_IIOCHAN(chan->channel));
		val64 = (u64)ADI_TO_DDS_INIT(reg) * 360000ULL + (0x10000 / 2);
		do_div(val64, 0x10000);
		*val = val64;
		mutex_unlock(&indio_dev->mlock);
		return IIO_VAL_INT;
	case IIO_CHAN_INFO_SAMP_FREQ:
		if (st->standalone) {
			*val = st->dac_clk = clk_get_rate(st->clk);
		} else {
			conv = to_converter(st->dev_spi);
			if (!conv->get_data_clk) {
				ret = -ENODEV;
				break;
			}
			*val = st->dac_clk = conv->get_data_clk(conv);
		}
		mutex_unlock(&indio_dev->mlock);
		return IIO_VAL_INT;
	case IIO_CHAN_INFO_CALIBPHASE:
		phase = 1;
	case IIO_CHAN_INFO_CALIBSCALE:

		if (PCORE_VERSION_MAJOR(st->version) < 8) {
			ret = -ENODEV;
			break;
		}

		reg = dds_read(st, ADI_REG_CHAN_CNTRL_8(chan->channel));
		/*  format is 1.1.14 (sign, integer and fractional bits) */

		if (!((phase + chan->channel) % 2)) {
			reg = ADI_TO_IQCOR_COEFF_1(reg);
		} else {
			reg = ADI_TO_IQCOR_COEFF_2(reg);
		}

		mutex_unlock(&indio_dev->mlock);
		return cf_axi_dds_signed_mag_fmt_to_iio(reg, val, val2);
	default:
		if (!st->standalone) {
			conv = to_converter(st->dev_spi);
			ret = conv->read_raw(indio_dev, chan, val, val2, m);
		} else {
			ret = -EINVAL;
		}
	}

	mutex_unlock(&indio_dev->mlock);

	return ret;
}

static int cf_axi_dds_write_raw(struct iio_dev *indio_dev,
			       struct iio_chan_spec const *chan,
			       int val,
			       int val2,
			       long mask)
{
	struct cf_axi_dds_state *st = iio_priv(indio_dev);
	struct cf_axi_converter *conv;
	unsigned long long val64;
	unsigned reg, i, phase = 0;
	int ret = 0;

	if (st->dev_spi)
		conv = to_converter(st->dev_spi);
	else
		conv = ERR_PTR(-ENODEV);

	mutex_lock(&indio_dev->mlock);

	switch (mask) {
	case 0:
		if (!chan->output) {
			ret = -EINVAL;
			break;
		}

		st->enable = !!val;
		cf_axi_dds_start_sync(st, 0);
		cf_axi_dds_datasel(st, -1, st->enable ? DATA_SEL_DDS : DATA_SEL_ZERO);

		break;
	case IIO_CHAN_INFO_SCALE:
		if (PCORE_VERSION_MAJOR(st->version) > 6) {
			/*  format is 1.1.14 (sign, integer and fractional bits) */
			switch (val) {
			case 1:
				i = 0x4000;
				break;
			case -1:
				i = 0xC000;
				break;
			case 0:
				i = 0;
				if (val2 < 0) {
					i = 0x8000;
					val2 *= -1;
				}
				break;
			default:
				ret = -EINVAL;
				goto err_unlock;
			}

			val64 = (unsigned long long)val2 * 0x4000UL + (1000000UL / 2);
			do_div(val64, 1000000UL);
			i |= val64;
		} else {
			if (val == 1) {
				i = 0;
			} else {
				for (i = 1; i < 16; i++)
					if (val2 == (1000000 >> i))
						break;
			}
		}
		cf_axi_dds_stop(st);
		dds_write(st, ADI_REG_CHAN_CNTRL_1_IIOCHAN(chan->channel), ADI_DDS_SCALE(i));
		cf_axi_dds_start_sync(st, 0);
		break;
	case IIO_CHAN_INFO_FREQUENCY:
		if (!chan->output) {
			st->dac_clk = val;
			break;
		}
		if (val > (st->dac_clk / 2)) {
			ret = -EINVAL;
			break;
		}

		cf_axi_dds_stop(st);
		reg = dds_read(st, ADI_REG_CHAN_CNTRL_2_IIOCHAN(chan->channel));
		reg &= ~ADI_DDS_INCR(~0);
		val64 = (u64) val * 0xFFFFULL;
		do_div(val64, st->dac_clk);
		reg |= ADI_DDS_INCR(val64) | 1;
		dds_write(st, ADI_REG_CHAN_CNTRL_2_IIOCHAN(chan->channel), reg);

		val64 = (u64)ADI_TO_DDS_INCR(reg) * (u64)st->dac_clk;
		do_div(val64, 0xFFFF);
		st->cached_freq[chan->channel] = val64;

		cf_axi_dds_start_sync(st, 0);
		break;
	case IIO_CHAN_INFO_PHASE:
		if (val < 0 || val > 360000) {
			ret = -EINVAL;
			break;
		}

		if (val == 360000)
			val = 0;

		cf_axi_dds_stop(st);
		reg = dds_read(st, ADI_REG_CHAN_CNTRL_2_IIOCHAN(chan->channel));
		reg &= ~ADI_DDS_INIT(~0);
		val64 = (u64) val * 0x10000ULL + (360000 / 2);
		do_div(val64, 360000);
		reg |= ADI_DDS_INIT(val64);
		dds_write(st, ADI_REG_CHAN_CNTRL_2_IIOCHAN(chan->channel), reg);
		cf_axi_dds_start_sync(st, 0);
		break;
	case IIO_CHAN_INFO_SAMP_FREQ:
		if (IS_ERR(conv)) {
			ret = -EINVAL;
			break;
		}
		if (!conv->write_raw) {
			ret = -ENODEV;
			break;
		}

		reg = dds_read(st, ADI_REG_CNTRL_2);
		i = cf_axi_dds_get_datasel(st, -1);
		cf_axi_dds_stop(st);
		conv->write_raw(indio_dev, chan, val, val2, mask);
		dds_write(st, ADI_REG_CNTRL_2, reg);
		cf_axi_dds_datasel(st, -1, i);
		st->dac_clk = conv->get_data_clk(conv);
		cf_axi_dds_start_sync(st, 0);
		ret = cf_axi_dds_sync_frame(indio_dev);
		break;
	case IIO_CHAN_INFO_CALIBPHASE:
		phase = 1;
	case IIO_CHAN_INFO_CALIBSCALE:

		if (PCORE_VERSION_MAJOR(st->version) < 7) {
			ret = -ENODEV;
			break;
		}

		i = cf_axi_dds_to_signed_mag_fmt(val, val2);

		reg = dds_read(st, ADI_REG_CHAN_CNTRL_8(chan->channel));

		if (!((chan->channel + phase) % 2)) {
			reg &= ~ADI_IQCOR_COEFF_1(~0);
			reg |= ADI_IQCOR_COEFF_1(i);
		} else {
			reg &= ~ADI_IQCOR_COEFF_2(~0);
			reg |= ADI_IQCOR_COEFF_2(i);
		}

		dds_write(st, ADI_REG_CHAN_CNTRL_8(chan->channel), reg);
		dds_write(st, ADI_REG_CHAN_CNTRL_6(chan->channel), ADI_IQCOR_ENB);
		break;
	default:
		if (!IS_ERR(conv))
			ret = conv->write_raw(indio_dev, chan, val, val2, mask);
		else
			ret = -EINVAL;

	}

err_unlock:
	mutex_unlock(&indio_dev->mlock);

	return ret;
}

static int cf_axi_dds_reg_access(struct iio_dev *indio_dev,
			      unsigned reg, unsigned writeval,
			      unsigned *readval)
{
	struct cf_axi_dds_state *st = iio_priv(indio_dev);
	struct cf_axi_converter *conv = ERR_PTR(-ENODEV);
	int ret;

	if ((reg & ~DEBUGFS_DRA_PCORE_REG_MAGIC) > 0xFFFF)
		return -EINVAL;

	if (st->dev_spi)
		conv = to_converter(st->dev_spi);

	mutex_lock(&indio_dev->mlock);
	if (readval == NULL) {
		if ((reg & DEBUGFS_DRA_PCORE_REG_MAGIC) ||
			st->standalone) {
			dds_write(st, reg & 0xFFFF, writeval);
			ret = 0;
		} else {
			if (IS_ERR(conv))
				ret  = PTR_ERR(conv);
			else
				ret = conv->write(conv->spi, reg, writeval & 0xFF);
		}
	} else {
		if ((reg & DEBUGFS_DRA_PCORE_REG_MAGIC) ||
			st->standalone) {
			ret = dds_read(st, reg & 0xFFFF);
		} else {
			if (IS_ERR(conv))
				ret  = PTR_ERR(conv);
			else
				ret = conv->read(conv->spi, reg);
			if (ret < 0)
				goto out_unlock;
		}
		*readval = ret;
		ret = 0;

	}

out_unlock:
	mutex_unlock(&indio_dev->mlock);

	return ret;
}

static int cf_axi_dds_update_scan_mode(struct iio_dev *indio_dev,
	const unsigned long *scan_mask)
{
	struct cf_axi_dds_state *st = iio_priv(indio_dev);
	unsigned i, sel;

	for (i = 0; i < indio_dev->masklength; i++) {

		if (test_bit(i, scan_mask)) {
			sel = DATA_SEL_DMA;
		} else {
			sel = DATA_SEL_DDS;
		}

		cf_axi_dds_datasel(st, i, sel);
	}

	return 0;
}

static const char * const cf_axi_dds_scale[] = {
	"1.000000", "0.500000", "0.250000", "0.125000",
	"0.062500", "0.031250", "0.015625", "0.007812",
	"0.003906", "0.001953", "0.000976", "0.000488",
	"0.000244", "0.000122", "0.000061", "0.000030"
};

static const struct iio_enum cf_axi_dds_scale_available = {
	.items = cf_axi_dds_scale,
	.num_items = ARRAY_SIZE(cf_axi_dds_scale),
};

static const struct iio_chan_spec_ext_info cf_axi_dds_ext_info[] = {
	IIO_ENUM_AVAILABLE("scale", &cf_axi_dds_scale_available),
	{ },
};

static void cf_axi_dds_update_chan_spec(struct cf_axi_dds_state *st,
			struct iio_chan_spec *channels, unsigned num)
{

	if (PCORE_VERSION_MAJOR(st->version) > 6) {
		int i;
		for (i = 0; i < num; i++) {
			if (channels[i].type == IIO_ALTVOLTAGE)
				channels[i].ext_info = NULL;
		}
	}
}

#define CF_AXI_DDS_CHAN(_chan, _address, _extend_name) { \
	.type = IIO_ALTVOLTAGE,	\
	.indexed = 1, \
	.channel = _chan, \
	.info_mask_separate = BIT(IIO_CHAN_INFO_RAW) | \
		BIT(IIO_CHAN_INFO_SCALE) | \
		BIT(IIO_CHAN_INFO_PHASE) | \
		BIT(IIO_CHAN_INFO_FREQUENCY), \
	.info_mask_shared_by_type = BIT(IIO_CHAN_INFO_SAMP_FREQ), \
	.address = _address, \
	.output = 1, \
	.extend_name = _extend_name, \
	.ext_info = cf_axi_dds_ext_info, \
	.scan_index = -1, \
}

#define CF_AXI_DDS_CHAN_BUF(_chan) { \
	.type = IIO_VOLTAGE, \
	.indexed = 1, \
	.channel = _chan, \
	.info_mask_separate = BIT(IIO_CHAN_INFO_CALIBSCALE) | \
		BIT(IIO_CHAN_INFO_CALIBPHASE), \
	.output = 1, \
	.scan_index = _chan, \
	.scan_type = { \
		.sign = 's', \
		.storagebits = 16, \
		.realbits = 16, \
		.shift = 0, \
	} \
}

#define CF_AXI_DDS_CHAN_BUF_NO_CALIB(_chan) { \
	.type = IIO_VOLTAGE, \
	.indexed = 1, \
	.channel = _chan, \
	.output = 1, \
	.scan_index = _chan, \
	.scan_type = { \
		.sign = 's', \
		.storagebits = 16, \
		.realbits = 16, \
		.shift = 0, \
	} \
}

#define CF_AXI_DDS_CHAN_BUF_VIRT(_chan) { \
	.type = IIO_VOLTAGE, \
	.indexed = 1, \
	.channel = _chan, \
	.output = 1, \
	.scan_index = _chan, \
	.scan_type = { \
		.sign = 's', \
		.storagebits = 16, \
		.realbits = 16, \
		.shift = 0, \
	} \
}

static const unsigned long ad9361_2x2_available_scan_masks[] = {
	0x01, 0x02, 0x04, 0x08, 0x03, 0x0C, /* 1 & 2 chan */
	0x10, 0x20, 0x40, 0x80, 0x30, 0xC0, /* 1 & 2 chan */
	0x33, 0xCC, 0xC3, 0x3C, 0x0F, 0xF0, /* 4 chan */
	0xFF,				   /* 8 chan */
	0x00,
};

static const unsigned long ad9361_available_scan_masks[] = {
	0x01, 0x02, 0x04, 0x08, 0x03, 0x0C, 0x0F,
	0x00,
};

static struct cf_axi_dds_chip_info cf_axi_dds_chip_info_tbl[] = {
	[ID_AD9122] = {
		.name = "AD9122",
		.channel = {
			{
				.type = IIO_TEMP,
				.indexed = 1,
				.channel = 0,
				.scan_index = -1,
				.info_mask_separate =
					BIT(IIO_CHAN_INFO_PROCESSED) |
					BIT(IIO_CHAN_INFO_CALIBBIAS),
			},
			CF_AXI_DDS_CHAN_BUF_NO_CALIB(0),
			CF_AXI_DDS_CHAN_BUF_NO_CALIB(1),
			CF_AXI_DDS_CHAN(0, 0, "1A"),
			CF_AXI_DDS_CHAN(1, 0, "1B"),
			CF_AXI_DDS_CHAN(2, 0, "2A"),
			CF_AXI_DDS_CHAN(3, 0, "2B"),
		},
		.num_channels = 7,
		.num_dp_disable_channels = 3,
		.num_dds_channels = 4,
		.num_buf_channels = 2,
	},
	[ID_AD9739A] = {
		.name = "AD9739A",
		.channel = {
			CF_AXI_DDS_CHAN_BUF(0),
			CF_AXI_DDS_CHAN(0, 0, "1A"),
			CF_AXI_DDS_CHAN(1, 0, "1B"),
		},
		.num_channels = 3,
		.num_dds_channels = 2,
		.num_buf_channels = 1,

	},
	[ID_AD9144] = {
		.name = "AD9144",
		.channel = {
			{
				.type = IIO_TEMP,
				.indexed = 1,
				.channel = 0,
				.scan_index = -1,
				.info_mask_separate =
					BIT(IIO_CHAN_INFO_PROCESSED) |
					BIT(IIO_CHAN_INFO_CALIBBIAS),
			},
			CF_AXI_DDS_CHAN_BUF(0),
			CF_AXI_DDS_CHAN_BUF(1),
			CF_AXI_DDS_CHAN_BUF(2),
			CF_AXI_DDS_CHAN_BUF(3),
			CF_AXI_DDS_CHAN(0, 0, "1A"),
			CF_AXI_DDS_CHAN(1, 0, "1B"),
			CF_AXI_DDS_CHAN(2, 0, "2A"),
			CF_AXI_DDS_CHAN(3, 0, "2B"),
			CF_AXI_DDS_CHAN(4, 0, "3A"),
			CF_AXI_DDS_CHAN(5, 0, "3B"),
			CF_AXI_DDS_CHAN(6, 0, "4A"),
			CF_AXI_DDS_CHAN(7, 0, "4B"),
		},
		.num_channels = 13,
		.num_dp_disable_channels = 5,
		.num_dds_channels = 8,
		.num_buf_channels = 4,
	},
	[ID_AD9152] = {
		.name = "AD9152",
		.channel = {
			{
				.type = IIO_TEMP,
				.indexed = 1,
				.channel = 0,
				.scan_index = -1,
				.info_mask_separate =
					BIT(IIO_CHAN_INFO_PROCESSED) |
					BIT(IIO_CHAN_INFO_CALIBBIAS),
			},
			CF_AXI_DDS_CHAN_BUF(0),
			CF_AXI_DDS_CHAN_BUF(1),
			CF_AXI_DDS_CHAN(0, 0, "1A"),
			CF_AXI_DDS_CHAN(1, 0, "1B"),
			CF_AXI_DDS_CHAN(2, 0, "2A"),
			CF_AXI_DDS_CHAN(3, 0, "2B"),
		},
		.num_channels = 7,
		.num_dp_disable_channels = 3,
		.num_dds_channels = 4,
		.num_buf_channels = 2,
	},
};

static struct cf_axi_dds_chip_info cf_axi_dds_chip_info_ad9361 = {
	.name = "AD9361",
	.channel = {
		CF_AXI_DDS_CHAN_BUF(0),
		CF_AXI_DDS_CHAN_BUF(1),
		CF_AXI_DDS_CHAN_BUF(2),
		CF_AXI_DDS_CHAN_BUF(3),
		CF_AXI_DDS_CHAN(0, 0, "TX1_I_F1"),
		CF_AXI_DDS_CHAN(1, 0, "TX1_I_F2"),
		CF_AXI_DDS_CHAN(2, 0, "TX1_Q_F1"),
		CF_AXI_DDS_CHAN(3, 0, "TX1_Q_F2"),
		CF_AXI_DDS_CHAN(4, 0, "TX2_I_F1"),
		CF_AXI_DDS_CHAN(5, 0, "TX2_I_F2"),
		CF_AXI_DDS_CHAN(6, 0, "TX2_Q_F1"),
		CF_AXI_DDS_CHAN(7, 0, "TX2_Q_F2"),
	},
	.num_channels = 12,
	.num_dds_channels = 8,
	.num_buf_channels = 4,
	.scan_masks = ad9361_available_scan_masks,
};

static struct cf_axi_dds_chip_info cf_axi_dds_chip_info_ad9371 = {
	.name = "AD9371",
	.channel = {
		CF_AXI_DDS_CHAN_BUF(0),
		CF_AXI_DDS_CHAN_BUF(1),
		CF_AXI_DDS_CHAN_BUF(2),
		CF_AXI_DDS_CHAN_BUF(3),
		CF_AXI_DDS_CHAN(0, 0, "TX1_I_F1"),
		CF_AXI_DDS_CHAN(1, 0, "TX1_I_F2"),
		CF_AXI_DDS_CHAN(2, 0, "TX1_Q_F1"),
		CF_AXI_DDS_CHAN(3, 0, "TX1_Q_F2"),
		CF_AXI_DDS_CHAN(4, 0, "TX2_I_F1"),
		CF_AXI_DDS_CHAN(5, 0, "TX2_I_F2"),
		CF_AXI_DDS_CHAN(6, 0, "TX2_Q_F1"),
		CF_AXI_DDS_CHAN(7, 0, "TX2_Q_F2"),
	},
	.num_channels = 12,
	.num_dds_channels = 8,
	.num_buf_channels = 4,
	.scan_masks = ad9361_available_scan_masks,
};

static struct cf_axi_dds_chip_info cf_axi_dds_chip_info_ad9364 = {
	.name = "AD9364",
	.channel = {
		CF_AXI_DDS_CHAN_BUF(0),
		CF_AXI_DDS_CHAN_BUF(1),
		CF_AXI_DDS_CHAN(0, 0, "TX1_I_F1"),
		CF_AXI_DDS_CHAN(1, 0, "TX1_I_F2"),
		CF_AXI_DDS_CHAN(2, 0, "TX1_Q_F1"),
		CF_AXI_DDS_CHAN(3, 0, "TX1_Q_F2"),
	},
	.num_channels = 6,
	.num_dds_channels = 4,
	.num_buf_channels = 2,

};

static struct cf_axi_dds_chip_info cf_axi_dds_chip_info_ad9361x2 = {
	.name = "AD9361",
	.channel = {
		CF_AXI_DDS_CHAN_BUF(0),
		CF_AXI_DDS_CHAN_BUF(1),
		CF_AXI_DDS_CHAN_BUF(2),
		CF_AXI_DDS_CHAN_BUF(3),
		CF_AXI_DDS_CHAN_BUF_VIRT(4),
		CF_AXI_DDS_CHAN_BUF_VIRT(5),
		CF_AXI_DDS_CHAN_BUF_VIRT(6),
		CF_AXI_DDS_CHAN_BUF_VIRT(7),
		CF_AXI_DDS_CHAN(0, 0, "TX1_I_F1"),
		CF_AXI_DDS_CHAN(1, 0, "TX1_I_F2"),
		CF_AXI_DDS_CHAN(2, 0, "TX1_Q_F1"),
		CF_AXI_DDS_CHAN(3, 0, "TX1_Q_F2"),
		CF_AXI_DDS_CHAN(4, 0, "TX2_I_F1"),
		CF_AXI_DDS_CHAN(5, 0, "TX2_I_F2"),
		CF_AXI_DDS_CHAN(6, 0, "TX2_Q_F1"),
		CF_AXI_DDS_CHAN(7, 0, "TX2_Q_F2"),
	},
	.num_channels = 16,
	.num_dds_channels = 8,
	.num_buf_channels = 8,
	.num_shadow_slave_channels = 4,
	.scan_masks = ad9361_2x2_available_scan_masks,
};

static const struct iio_info cf_axi_dds_info = {
	.driver_module = THIS_MODULE,
	.read_raw = &cf_axi_dds_read_raw,
	.write_raw = &cf_axi_dds_write_raw,
	.debugfs_reg_access = &cf_axi_dds_reg_access,
	.update_scan_mode = &cf_axi_dds_update_scan_mode,
};

static ssize_t cf_axi_dds_debugfs_read(struct file *file, char __user *userbuf,
			      size_t count, loff_t *ppos)
{
	struct iio_dev *indio_dev = file->private_data;
	struct cf_axi_dds_state *st = iio_priv(indio_dev);
	char buf[80];

	ssize_t len = sprintf(buf, "%d\n", st->pl_dma_fifo_en);

	return simple_read_from_buffer(userbuf, count, ppos, buf, len);
}

static ssize_t cf_axi_dds_debugfs_write(struct file *file,
		     const char __user *userbuf, size_t count, loff_t *ppos)
{
	struct iio_dev *indio_dev = file->private_data;
	struct cf_axi_dds_state *st = iio_priv(indio_dev);
	char buf[80], *p = buf;
	int ret;

	count = min_t(size_t, count, (sizeof(buf)-1));
	if (copy_from_user(p, userbuf, count))
		return -EFAULT;

	p[count] = 0;

	ret = strtobool(p, &st->pl_dma_fifo_en);
	if (ret < 0)
		return -EINVAL;

	if (!IS_ERR(st->plddrbypass_gpio)) {
		gpiod_direction_output(st->plddrbypass_gpio, !st->pl_dma_fifo_en);
	}

	return count;
}

static const struct file_operations cf_axi_dds_debugfs_fops = {
	.open = simple_open,
	.read = cf_axi_dds_debugfs_read,
	.write = cf_axi_dds_debugfs_write,
};

static int dds_converter_match(struct device *dev, void *data)
{
	return dev->driver && dev->of_node == data;
}

static struct device *dds_converter_find(struct device *dev)
{
	struct device_node *conv_of;
	struct device *conv_dev;

	conv_of = of_parse_phandle(dev->of_node, "spibus-connected", 0);
	if (!conv_of)
		return ERR_PTR(-ENODEV);

	conv_dev = bus_find_device(&spi_bus_type, NULL, conv_of, dds_converter_match);
	of_node_put(conv_of);
	if (!conv_dev)
		return ERR_PTR(-EPROBE_DEFER);

	return conv_dev;
}

static void dds_converter_put(struct device *conv_dev)
{
	put_device(conv_dev);
}

struct axidds_core_info {
	unsigned int version;
	bool has_fifo_interface;
	bool standalone;
	struct cf_axi_dds_chip_info *chip_info;
	unsigned int data_format;
	unsigned int rate;
};

static const struct axidds_core_info ad9122_6_00_a_info = {
	.version = PCORE_VERSION(8, 0, 'a'),
	.has_fifo_interface = true,
	.rate = 1,
	.data_format = ADI_DATA_FORMAT,
};

static const struct axidds_core_info ad9361_1_00_a_info = {
	.version = PCORE_VERSION(4, 0, 'a'),
	.standalone = true,
	.rate = 3,
	.chip_info = &cf_axi_dds_chip_info_ad9361,
};

static const struct axidds_core_info ad9361_6_00_a_info = {
	.version = PCORE_VERSION(8, 0, 'a'),
	.has_fifo_interface = true,
	.standalone = true,
	.rate = 3,
	.chip_info = &cf_axi_dds_chip_info_ad9361,
};

static const struct axidds_core_info ad9364_6_00_a_info = {
	.version = PCORE_VERSION(8, 0, 'a'),
	.has_fifo_interface = true,
	.standalone = true,
	.rate = 1,
	.chip_info = &cf_axi_dds_chip_info_ad9364,
};

static const struct axidds_core_info ad9361x2_6_00_a_info = {
	.version = PCORE_VERSION(8, 0, 'a'),
	.has_fifo_interface = true,
	.standalone = true,
	.rate = 3,
	.chip_info = &cf_axi_dds_chip_info_ad9361x2,
};

static const struct axidds_core_info ad9144_7_00_a_info = {
	.version = PCORE_VERSION(8, 0, 'a'),
	.has_fifo_interface = true,
	.rate = 1,
};

static const struct axidds_core_info ad9739a_8_00_b_info = {
	.version = PCORE_VERSION(8, 0, 'b'),
	.has_fifo_interface = true,
	.rate = 1,
	.data_format = ADI_DATA_FORMAT,
};

static const struct axidds_core_info ad9371_6_00_a_info = {
	.version = PCORE_VERSION(8, 0, 'a'),
	.has_fifo_interface = true,
	.standalone = true,
	.rate = 3,
	.chip_info = &cf_axi_dds_chip_info_ad9371,
};

/* Match table for of_platform binding */
static const struct of_device_id cf_axi_dds_of_match[] = {
	{ .compatible = "xlnx,cf-ad9122-core-1.00.a", },
	{ .compatible = "adi,axi-ad9122-6.00.a", .data = &ad9122_6_00_a_info},
	{ .compatible = "adi,axi-ad9144-1.0", .data = &ad9144_7_00_a_info},
	{ .compatible = "xlnx,cf-ad9739a-core-1.00.a", },
	{ .compatible = "adi,axi-ad9739a-8.00.b", .data = &ad9739a_8_00_b_info},
	{ .compatible = "xlnx,cf-ad9122x2-core-1.00.a", },
	{ .compatible = "xlnx,cf-ad9122-core-2.00.a", },
	{ .compatible = "xlnx,axi-dac-4d-2c-1.00.a", },
	{
	    .compatible = "xlnx,axi-ad9361-dds-1.00.a",
	    .data = &ad9361_1_00_a_info,
	}, {
	    .compatible = "adi,axi-ad9361x2-dds-6.00.a",
	    .data = &ad9361x2_6_00_a_info,
	}, {
	    .compatible = "adi,axi-ad9361-dds-6.00.a",
	    .data = &ad9361_6_00_a_info,
	}, {
	    .compatible = "adi,axi-ad9364-dds-6.00.a",
	    .data = &ad9364_6_00_a_info,
	}, {
	    .compatible = "adi,axi-ad9371-tx-1.0",
	    .data = &ad9371_6_00_a_info,
	},
	{ },
};
MODULE_DEVICE_TABLE(of, cf_axi_dds_of_match);

static int cf_axi_dds_probe(struct platform_device *pdev)
{

	struct device_node *np = pdev->dev.of_node;
	unsigned int expected_version;
	struct cf_axi_converter *conv = NULL;
	const struct axidds_core_info *info;
	const struct of_device_id *id;
	struct cf_axi_dds_state *st;
	struct iio_dev *indio_dev;
	struct resource *res;
	unsigned int ctrl_2;
	unsigned int rate;
	unsigned int drp_status;
	int timeout = 100;
	int ret;

	id = of_match_device(cf_axi_dds_of_match, &pdev->dev);
	if (!id)
		return -ENODEV;

	info = id->data;

	dev_dbg(&pdev->dev, "Device Tree Probing \'%s\'\n",
			np->name);

	indio_dev = iio_device_alloc(sizeof(*st));
	if (!indio_dev)
		return -ENOMEM;

	st = iio_priv(indio_dev);

	res = platform_get_resource(pdev, IORESOURCE_MEM, 0);
	st->regs = devm_ioremap(&pdev->dev, res->start, resource_size(res));
	if (!st->regs) {
		ret = -ENOMEM;
		goto err_iio_device_free;
	}

	if (info && info->standalone) {
		st->clk = devm_clk_get(&pdev->dev, "sampl_clk");
		if (IS_ERR(st->clk)) {
			ret = PTR_ERR(st->clk);
			goto err_iio_device_free;
		}

		ret = clk_prepare_enable(st->clk);
		if (ret < 0)
			goto err_iio_device_free;

		st->dac_clk = clk_get_rate(st->clk);

		st->clk_nb.notifier_call = cf_axi_dds_rate_change;
		clk_notifier_register(st->clk, &st->clk_nb);

		st->chip_info = info->chip_info;
	} else {
		st->dev_spi = dds_converter_find(&pdev->dev);
		if (IS_ERR(st->dev_spi)) {
			ret = PTR_ERR(st->dev_spi);
			goto err_iio_device_free;
		}

		conv = to_converter(st->dev_spi);
		if (IS_ERR(conv)) {
			ret = PTR_ERR(conv);
			goto err_converter_put;
		}

		iio_device_set_drvdata(indio_dev, conv);
		conv->indio_dev = indio_dev;
		conv->pcore_sync = cf_axi_dds_sync_frame;
		conv->pcore_set_sed_pattern = cf_axi_dds_set_sed_pattern;

		st->dac_clk = conv->get_data_clk(conv);

		st->chip_info = &cf_axi_dds_chip_info_tbl[conv->id];
	}


	if (info) {
		st->has_fifo_interface = info->has_fifo_interface;
		st->standalone = info->standalone;
	}

	st->version = dds_read(st, ADI_REG_VERSION);
	st->dp_disable = dds_read(st, ADI_REG_DAC_DP_DISABLE);

	if (info)
		expected_version = info->version;
	else
		expected_version = PCORE_VERSION(4, 0, 'a');

	if (PCORE_VERSION_MAJOR(st->version) >
		PCORE_VERSION_MAJOR(expected_version)) {
		dev_err(&pdev->dev, "Major version mismatch between PCORE and driver. Driver expected %d.%.2d.%c, PCORE reported %d.%.2d.%c\n",
			PCORE_VERSION_MAJOR(expected_version),
			PCORE_VERSION_MINOR(expected_version),
			PCORE_VERSION_LETTER(expected_version),
			PCORE_VERSION_MAJOR(st->version),
			PCORE_VERSION_MINOR(st->version),
			PCORE_VERSION_LETTER(st->version));
		ret = -ENODEV;
		goto err_converter_put;
	}

	indio_dev->dev.parent = &pdev->dev;
	indio_dev->name = np->name;
	indio_dev->channels = st->chip_info->channel;
	indio_dev->modes = INDIO_DIRECT_MODE;
	indio_dev->num_channels = (st->dp_disable ?
		st->chip_info->num_dp_disable_channels :
		st->chip_info->num_channels);

	st->iio_info = cf_axi_dds_info;
	if (conv)
		st->iio_info.attrs = conv->attrs;
	indio_dev->info = &st->iio_info;

	dds_write(st, ADI_REG_RSTN, 0x0);
	if (PCORE_VERSION_MAJOR(st->version) > 7) {
		dds_write(st, ADI_REG_RSTN, ADI_MMCM_RSTN);
		do {
			drp_status = dds_read(st, ADI_REG_DRP_STATUS);
			if (drp_status & ADI_DRP_LOCKED)
				break;
			mdelay(1);
		} while(timeout--);
		if (timeout == -1) {
			dev_err(&pdev->dev, "DRP unlocked.\n");
			ret = -ETIMEDOUT;
			goto err_converter_put;
		}
	}
	dds_write(st, ADI_REG_RSTN, ADI_RSTN | ADI_MMCM_RSTN);

	if (info)
		rate = info->rate;
	else
		rate = 1;

	dds_write(st, ADI_REG_RATECNTRL, ADI_RATE(rate));

	if (conv) {
		ret = conv->setup(conv);
		if (ret < 0)
			goto err_converter_put;
	}

	ctrl_2 = 0;
	if (of_property_read_bool(np, "adi,axi-dds-parity-enable"))
		ctrl_2 |= ADI_PAR_ENB;
	if (of_property_read_bool(np, "adi,axi-dds-parity-type-odd"))
		ctrl_2 |= ADI_PAR_TYPE;
	if (of_property_read_bool(np, "adi,axi-dds-1-rf-channel"))
		ctrl_2 |= ADI_R1_MODE;

	if (info)
		ctrl_2 |= info->data_format;
	else
		ctrl_2 |= ADI_DATA_FORMAT;

	cf_axi_dds_stop(st);
	dds_write(st, ADI_REG_CNTRL_2, ctrl_2);

	cf_axi_dds_datasel(st, -1, DATA_SEL_DDS);

	if (!st->dp_disable) {
		unsigned scale;
		if (PCORE_VERSION_MAJOR(st->version) > 6)
			scale = 0x1000; /* 0.250 */
		else
			scale = 2; /* 0.250 */

		of_property_read_u32(np, "adi,axi-dds-default-scale", &scale);

		cf_axi_dds_default_setup(st, 0, 90000, 40000000, scale);
		cf_axi_dds_default_setup(st, 1, 90000, 40000000, scale);


		if (st->chip_info->num_dds_channels >= 4) {
			cf_axi_dds_default_setup(st, 2, 0, 40000000, scale);
			cf_axi_dds_default_setup(st, 3, 0, 40000000, scale);
		}

		if (st->chip_info->num_dds_channels >= 8) {
			cf_axi_dds_default_setup(st, 4, 90000, 1000000, scale);
			cf_axi_dds_default_setup(st, 5, 90000, 1000000, scale);
			cf_axi_dds_default_setup(st, 6, 0, 1000000, scale);
			cf_axi_dds_default_setup(st, 7, 0, 1000000, scale);
		}

		cf_axi_dds_update_chan_spec(st, st->chip_info->channel,
				st->chip_info->num_channels);

	}

	st->enable = true;
	cf_axi_dds_start_sync(st, 0);
	cf_axi_dds_sync_frame(indio_dev);

	if (!st->dp_disable && !dds_read(st, ADI_REG_ID)) {

		if (st->chip_info->num_shadow_slave_channels) {
			u32 regs[2];
			ret = of_property_read_u32_array(pdev->dev.of_node,
					"slavecore-reg", regs, ARRAY_SIZE(regs));
			if (!ret) {
				st->slave_regs = ioremap(regs[0], regs[1]);
				if (st->slave_regs)
					st->have_slave_channels = st->chip_info->
						num_shadow_slave_channels;

			}
		}

<<<<<<< HEAD
		st->pl_dma_fifo_en =
			of_property_read_bool(np, "adi,axi-pl-fifo-enable");

		ret = cf_axi_dds_configure_buffer(indio_dev);
		if (ret)
			goto err_converter_put;
=======
		if (of_find_property(np, "dmas", NULL)) {
			ret = cf_axi_dds_configure_buffer(indio_dev);
			if (ret)
				goto err_converter_put;
>>>>>>> 5687c6a6

			indio_dev->available_scan_masks = st->chip_info->scan_masks;
		}

	} else if (dds_read(st, ADI_REG_ID)){
		u32 regs[2];
		ret = of_property_read_u32_array(pdev->dev.of_node,
				"mastercore-reg", regs, ARRAY_SIZE(regs));
		if (!ret) {
			st->master_regs = ioremap(regs[0], regs[1]);
		}
	}

	ret = iio_device_register(indio_dev);
	if (ret)
		goto err_unconfigure_buffer;

	dev_info(&pdev->dev, "Analog Devices CF_AXI_DDS_DDS %s (%d.%.2d.%c) at 0x%08llX mapped"
		" to 0x%p, probed DDS %s\n",
		dds_read(st, ADI_REG_ID) ? "SLAVE" : "MASTER",
		PCORE_VERSION_MAJOR(st->version),
		PCORE_VERSION_MINOR(st->version),
		PCORE_VERSION_LETTER(st->version),
		(unsigned long long)res->start, st->regs, st->chip_info->name);

	st->plddrbypass_gpio = devm_gpiod_get(&pdev->dev, "plddrbypass", GPIOD_ASIS);
	if (!IS_ERR(st->plddrbypass_gpio)) {

		if (iio_get_debugfs_dentry(indio_dev))
				debugfs_create_file("pl_ddr_fifo_enable", 0644,
				iio_get_debugfs_dentry(indio_dev),
				indio_dev, &cf_axi_dds_debugfs_fops);

		ret = gpiod_direction_output(st->plddrbypass_gpio, !st->pl_dma_fifo_en);
	}


	platform_set_drvdata(pdev, indio_dev);

	return 0;

err_unconfigure_buffer:
	cf_axi_dds_unconfigure_buffer(indio_dev);
err_converter_put:
	if (st->dev_spi)
		dds_converter_put(st->dev_spi);
	if (st->clk) {
		clk_notifier_unregister(st->clk, &st->clk_nb);
		clk_disable_unprepare(st->clk);
	}
err_iio_device_free:
	iio_device_free(indio_dev);

	return ret;
}

static int cf_axi_dds_remove(struct platform_device *pdev)
{
	struct iio_dev *indio_dev = platform_get_drvdata(pdev);
	struct cf_axi_dds_state *st = iio_priv(indio_dev);

	iio_device_unregister(indio_dev);
	cf_axi_dds_unconfigure_buffer(indio_dev);
	if (st->dev_spi)
		dds_converter_put(st->dev_spi);
	if (st->clk) {
		clk_notifier_unregister(st->clk, &st->clk_nb);
		clk_disable_unprepare(st->clk);
	}
	iio_device_free(indio_dev);

	return 0;
}

static struct platform_driver cf_axi_dds_driver = {
	.driver = {
		.name = "cf_axi_dds",
		.owner = THIS_MODULE,
		.of_match_table = cf_axi_dds_of_match,
	},
	.probe		= cf_axi_dds_probe,
	.remove		= cf_axi_dds_remove,
};
module_platform_driver(cf_axi_dds_driver);

MODULE_AUTHOR("Michael Hennerich <michael.hennerich@analog.com>");
MODULE_DESCRIPTION("Analog Devices DDS");
MODULE_LICENSE("GPL v2");<|MERGE_RESOLUTION|>--- conflicted
+++ resolved
@@ -1324,19 +1324,13 @@
 			}
 		}
 
-<<<<<<< HEAD
 		st->pl_dma_fifo_en =
 			of_property_read_bool(np, "adi,axi-pl-fifo-enable");
 
-		ret = cf_axi_dds_configure_buffer(indio_dev);
-		if (ret)
-			goto err_converter_put;
-=======
 		if (of_find_property(np, "dmas", NULL)) {
 			ret = cf_axi_dds_configure_buffer(indio_dev);
 			if (ret)
 				goto err_converter_put;
->>>>>>> 5687c6a6
 
 			indio_dev->available_scan_masks = st->chip_info->scan_masks;
 		}
