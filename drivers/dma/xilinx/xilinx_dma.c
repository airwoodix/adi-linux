/*
 * DMA driver for Xilinx Video DMA Engine
 *
 * Copyright (C) 2010-2014 Xilinx, Inc. All rights reserved.
 *
 * Based on the Freescale DMA driver.
 *
 * Description:
 * The AXI Video Direct Memory Access (AXI VDMA) core is a soft Xilinx IP
 * core that provides high-bandwidth direct memory access between memory
 * and AXI4-Stream type video target peripherals. The core provides efficient
 * two dimensional DMA operations with independent asynchronous read (S2MM)
 * and write (MM2S) channel operation. It can be configured to have either
 * one channel or two channels. If configured as two channels, one is to
 * transmit to the video device (MM2S) and another is to receive from the
 * video device (S2MM). Initialization, status, interrupt and management
 * registers are accessed through an AXI4-Lite slave interface.
 *
 * The AXI Direct Memory Access (AXI DMA) core is a soft Xilinx IP core that
 * provides high-bandwidth one dimensional direct memory access between memory
 * and AXI4-Stream target peripherals. It supports one receive and one
 * transmit channel, both of them optional at synthesis time.
 *
 * The AXI CDMA, is a soft IP, which provides high-bandwidth Direct Memory
 * Access (DMA) between a memory-mapped source address and a memory-mapped
 * destination address.
 *
 * This program is free software: you can redistribute it and/or modify
 * it under the terms of the GNU General Public License as published by
 * the Free Software Foundation, either version 2 of the License, or
 * (at your option) any later version.
 */

#include <linux/bitops.h>
#include <linux/dmapool.h>
#include <linux/dma/xilinx_dma.h>
#include <linux/init.h>
#include <linux/interrupt.h>
#include <linux/io.h>
#include <linux/iopoll.h>
#include <linux/module.h>
#include <linux/of_address.h>
#include <linux/of_dma.h>
#include <linux/of_platform.h>
#include <linux/of_irq.h>
#include <linux/slab.h>
#include <linux/clk.h>
#include <linux/io-64-nonatomic-lo-hi.h>

#include "../dmaengine.h"

/* Register/Descriptor Offsets */
#define XILINX_DMA_MM2S_CTRL_OFFSET		0x0000
#define XILINX_DMA_S2MM_CTRL_OFFSET		0x0030
#define XILINX_VDMA_MM2S_DESC_OFFSET		0x0050
#define XILINX_VDMA_S2MM_DESC_OFFSET		0x00a0

/* Control Registers */
#define XILINX_DMA_REG_DMACR			0x0000
#define XILINX_DMA_DMACR_DELAY_MAX		0xff
#define XILINX_DMA_DMACR_DELAY_SHIFT		24
#define XILINX_DMA_DMACR_FRAME_COUNT_MAX	0xff
#define XILINX_DMA_DMACR_FRAME_COUNT_SHIFT	16
#define XILINX_DMA_DMACR_ERR_IRQ		BIT(14)
#define XILINX_DMA_DMACR_DLY_CNT_IRQ		BIT(13)
#define XILINX_DMA_DMACR_FRM_CNT_IRQ		BIT(12)
#define XILINX_DMA_DMACR_MASTER_SHIFT		8
#define XILINX_DMA_DMACR_FSYNCSRC_SHIFT	5
#define XILINX_DMA_DMACR_FRAMECNT_EN		BIT(4)
#define XILINX_DMA_DMACR_GENLOCK_EN		BIT(3)
#define XILINX_DMA_DMACR_RESET			BIT(2)
#define XILINX_DMA_DMACR_CIRC_EN		BIT(1)
#define XILINX_DMA_DMACR_RUNSTOP		BIT(0)
#define XILINX_DMA_DMACR_FSYNCSRC_MASK		GENMASK(6, 5)

#define XILINX_DMA_REG_DMASR			0x0004
#define XILINX_DMA_DMASR_EOL_LATE_ERR		BIT(15)
#define XILINX_DMA_DMASR_ERR_IRQ		BIT(14)
#define XILINX_DMA_DMASR_DLY_CNT_IRQ		BIT(13)
#define XILINX_DMA_DMASR_FRM_CNT_IRQ		BIT(12)
#define XILINX_DMA_DMASR_SOF_LATE_ERR		BIT(11)
#define XILINX_DMA_DMASR_SG_DEC_ERR		BIT(10)
#define XILINX_DMA_DMASR_SG_SLV_ERR		BIT(9)
#define XILINX_DMA_DMASR_EOF_EARLY_ERR		BIT(8)
#define XILINX_DMA_DMASR_SOF_EARLY_ERR		BIT(7)
#define XILINX_DMA_DMASR_DMA_DEC_ERR		BIT(6)
#define XILINX_DMA_DMASR_DMA_SLAVE_ERR		BIT(5)
#define XILINX_DMA_DMASR_DMA_INT_ERR		BIT(4)
#define XILINX_DMA_DMASR_IDLE			BIT(1)
#define XILINX_DMA_DMASR_HALTED		BIT(0)
#define XILINX_DMA_DMASR_DELAY_MASK		GENMASK(31, 24)
#define XILINX_DMA_DMASR_FRAME_COUNT_MASK	GENMASK(23, 16)

#define XILINX_DMA_REG_CURDESC			0x0008
#define XILINX_DMA_REG_TAILDESC		0x0010
#define XILINX_DMA_REG_REG_INDEX		0x0014
#define XILINX_DMA_REG_FRMSTORE		0x0018
#define XILINX_DMA_REG_THRESHOLD		0x001c
#define XILINX_DMA_REG_FRMPTR_STS		0x0024
#define XILINX_DMA_REG_PARK_PTR		0x0028
#define XILINX_DMA_PARK_PTR_WR_REF_SHIFT	8
#define XILINX_DMA_PARK_PTR_WR_REF_MASK		GENMASK(12, 8)
#define XILINX_DMA_PARK_PTR_RD_REF_SHIFT	0
#define XILINX_DMA_PARK_PTR_RD_REF_MASK		GENMASK(4, 0)
#define XILINX_DMA_REG_VDMA_VERSION		0x002c

/* Register Direct Mode Registers */
#define XILINX_DMA_REG_VSIZE			0x0000
#define XILINX_DMA_REG_HSIZE			0x0004

#define XILINX_DMA_REG_FRMDLY_STRIDE		0x0008
#define XILINX_DMA_FRMDLY_STRIDE_FRMDLY_SHIFT	24
#define XILINX_DMA_FRMDLY_STRIDE_STRIDE_SHIFT	0

#define XILINX_VDMA_REG_START_ADDRESS(n)	(0x000c + 4 * (n))
#define XILINX_VDMA_REG_START_ADDRESS_64(n)	(0x000c + 8 * (n))

#define XILINX_VDMA_REG_ENABLE_VERTICAL_FLIP	0x00ec
#define XILINX_VDMA_ENABLE_VERTICAL_FLIP	BIT(0)

/* HW specific definitions */
#define XILINX_DMA_MAX_CHANS_PER_DEVICE	0x20

#define XILINX_DMA_DMAXR_ALL_IRQ_MASK	\
		(XILINX_DMA_DMASR_FRM_CNT_IRQ | \
		 XILINX_DMA_DMASR_DLY_CNT_IRQ | \
		 XILINX_DMA_DMASR_ERR_IRQ)

#define XILINX_DMA_DMASR_ALL_ERR_MASK	\
		(XILINX_DMA_DMASR_EOL_LATE_ERR | \
		 XILINX_DMA_DMASR_SOF_LATE_ERR | \
		 XILINX_DMA_DMASR_SG_DEC_ERR | \
		 XILINX_DMA_DMASR_SG_SLV_ERR | \
		 XILINX_DMA_DMASR_EOF_EARLY_ERR | \
		 XILINX_DMA_DMASR_SOF_EARLY_ERR | \
		 XILINX_DMA_DMASR_DMA_DEC_ERR | \
		 XILINX_DMA_DMASR_DMA_SLAVE_ERR | \
		 XILINX_DMA_DMASR_DMA_INT_ERR)

/*
 * Recoverable errors are DMA Internal error, SOF Early, EOF Early
 * and SOF Late. They are only recoverable when C_FLUSH_ON_FSYNC
 * is enabled in the h/w system.
 */
#define XILINX_DMA_DMASR_ERR_RECOVER_MASK	\
		(XILINX_DMA_DMASR_SOF_LATE_ERR | \
		 XILINX_DMA_DMASR_EOF_EARLY_ERR | \
		 XILINX_DMA_DMASR_SOF_EARLY_ERR | \
		 XILINX_DMA_DMASR_DMA_INT_ERR)

/* Axi VDMA Flush on Fsync bits */
#define XILINX_DMA_FLUSH_S2MM		3
#define XILINX_DMA_FLUSH_MM2S		2
#define XILINX_DMA_FLUSH_BOTH		1

/* Delay loop counter to prevent hardware failure */
#define XILINX_DMA_LOOP_COUNT		1000000

/* AXI DMA Specific Registers/Offsets */
#define XILINX_DMA_REG_SRCDSTADDR	0x18
#define XILINX_DMA_REG_BTT		0x28

/* AXI DMA Specific Masks/Bit fields */
#define XILINX_DMA_MAX_TRANS_LEN	GENMASK(22, 0)
#define XILINX_DMA_CR_COALESCE_MAX	GENMASK(23, 16)
#define XILINX_DMA_CR_CYCLIC_BD_EN_MASK	BIT(4)
#define XILINX_DMA_CR_COALESCE_SHIFT	16
#define XILINX_DMA_BD_SOP		BIT(27)
#define XILINX_DMA_BD_EOP		BIT(26)
#define XILINX_DMA_COALESCE_MAX		255
#define XILINX_DMA_NUM_DESCS		255
#define XILINX_DMA_NUM_APP_WORDS	5

/* Multi-Channel DMA Descriptor offsets*/
#define XILINX_DMA_MCRX_CDESC(x)	(0x40 + (x-1) * 0x20)
#define XILINX_DMA_MCRX_TDESC(x)	(0x48 + (x-1) * 0x20)

/* Multi-Channel DMA Masks/Shifts */
#define XILINX_DMA_BD_HSIZE_MASK	GENMASK(15, 0)
#define XILINX_DMA_BD_STRIDE_MASK	GENMASK(15, 0)
#define XILINX_DMA_BD_VSIZE_MASK	GENMASK(31, 19)
#define XILINX_DMA_BD_TDEST_MASK	GENMASK(4, 0)
#define XILINX_DMA_BD_STRIDE_SHIFT	0
#define XILINX_DMA_BD_VSIZE_SHIFT	19

/* AXI CDMA Specific Registers/Offsets */
#define XILINX_CDMA_REG_SRCADDR		0x18
#define XILINX_CDMA_REG_DSTADDR		0x20

/* AXI CDMA Specific Masks */
#define XILINX_CDMA_CR_SGMODE          BIT(3)

#define xilinx_prep_dma_addr_t(addr)	\
	((dma_addr_t)((u64)addr##_##msb << 32 | (addr)))
/**
 * struct xilinx_vdma_desc_hw - Hardware Descriptor
 * @next_desc: Next Descriptor Pointer @0x00
 * @pad1: Reserved @0x04
 * @buf_addr: Buffer address @0x08
 * @buf_addr_msb: MSB of Buffer address @0x0C
 * @vsize: Vertical Size @0x10
 * @hsize: Horizontal Size @0x14
 * @stride: Number of bytes between the first
 *	    pixels of each horizontal line @0x18
 */
struct xilinx_vdma_desc_hw {
	u32 next_desc;
	u32 pad1;
	u32 buf_addr;
	u32 buf_addr_msb;
	u32 vsize;
	u32 hsize;
	u32 stride;
} __aligned(64);

/**
 * struct xilinx_axidma_desc_hw - Hardware Descriptor for AXI DMA
 * @next_desc: Next Descriptor Pointer @0x00
 * @next_desc_msb: MSB of Next Descriptor Pointer @0x04
 * @buf_addr: Buffer address @0x08
 * @buf_addr_msb: MSB of Buffer address @0x0C
 * @mcdma_control: Control field for mcdma @0x10
 * @vsize_stride: Vsize and Stride field for mcdma @0x14
 * @control: Control field @0x18
 * @status: Status field @0x1C
 * @app: APP Fields @0x20 - 0x30
 */
struct xilinx_axidma_desc_hw {
	u32 next_desc;
	u32 next_desc_msb;
	u32 buf_addr;
	u32 buf_addr_msb;
	u32 mcdma_control;
	u32 vsize_stride;
	u32 control;
	u32 status;
	u32 app[XILINX_DMA_NUM_APP_WORDS];
} __aligned(64);

/**
 * struct xilinx_cdma_desc_hw - Hardware Descriptor
 * @next_desc: Next Descriptor Pointer @0x00
 * @next_desc_msb: Next Descriptor Pointer MSB @0x04
 * @src_addr: Source address @0x08
 * @src_addr_msb: Source address MSB @0x0C
 * @dest_addr: Destination address @0x10
 * @dest_addr_msb: Destination address MSB @0x14
 * @control: Control field @0x18
 * @status: Status field @0x1C
 */
struct xilinx_cdma_desc_hw {
	u32 next_desc;
	u32 next_desc_msb;
	u32 src_addr;
	u32 src_addr_msb;
	u32 dest_addr;
	u32 dest_addr_msb;
	u32 control;
	u32 status;
} __aligned(64);

/**
 * struct xilinx_vdma_tx_segment - Descriptor segment
 * @hw: Hardware descriptor
 * @node: Node in the descriptor segments list
 * @phys: Physical address of segment
 */
struct xilinx_vdma_tx_segment {
	struct xilinx_vdma_desc_hw hw;
	struct list_head node;
	dma_addr_t phys;
} __aligned(64);

/**
 * struct xilinx_axidma_tx_segment - Descriptor segment
 * @hw: Hardware descriptor
 * @node: Node in the descriptor segments list
 * @phys: Physical address of segment
 */
struct xilinx_axidma_tx_segment {
	struct xilinx_axidma_desc_hw hw;
	struct list_head node;
	dma_addr_t phys;
} __aligned(64);

/**
 * struct xilinx_cdma_tx_segment - Descriptor segment
 * @hw: Hardware descriptor
 * @node: Node in the descriptor segments list
 * @phys: Physical address of segment
 */
struct xilinx_cdma_tx_segment {
	struct xilinx_cdma_desc_hw hw;
	struct list_head node;
	dma_addr_t phys;
} __aligned(64);

/**
 * struct xilinx_dma_tx_descriptor - Per Transaction structure
 * @async_tx: Async transaction descriptor
 * @segments: TX segments list
 * @node: Node in the channel descriptors list
 * @cyclic: Check for cyclic transfers.
 */
struct xilinx_dma_tx_descriptor {
	struct dma_async_tx_descriptor async_tx;
	struct list_head segments;
	struct list_head node;
	bool cyclic;
};

/**
 * struct xilinx_dma_chan - Driver specific DMA channel structure
 * @xdev: Driver specific device structure
 * @ctrl_offset: Control registers offset
 * @desc_offset: TX descriptor registers offset
 * @lock: Descriptor operation lock
 * @pending_list: Descriptors waiting
 * @active_list: Descriptors ready to submit
 * @done_list: Complete descriptors
 * @free_seg_list: Free descriptors
 * @common: DMA common channel
 * @desc_pool: Descriptors pool
 * @dev: The dma device
 * @irq: Channel IRQ
 * @id: Channel ID
 * @direction: Transfer direction
 * @num_frms: Number of frames
 * @has_sg: Support scatter transfers
 * @cyclic: Check for cyclic transfers.
 * @genlock: Support genlock mode
 * @err: Channel has errors
 * @idle: Check for channel idle
 * @tasklet: Cleanup work after irq
 * @config: Device configuration info
 * @flush_on_fsync: Flush on Frame sync
 * @desc_pendingcount: Descriptor pending count
 * @ext_addr: Indicates 64 bit addressing is supported by dma channel
 * @desc_submitcount: Descriptor h/w submitted count
 * @residue: Residue for AXI DMA
 * @seg_v: Statically allocated segments base
 * @seg_p: Physical allocated segments base
 * @cyclic_seg_v: Statically allocated segment base for cyclic transfers
 * @cyclic_seg_p: Physical allocated segments base for cyclic dma
 * @start_transfer: Differentiate b/w DMA IP's transfer
 * @stop_transfer: Differentiate b/w DMA IP's quiesce
 * @tdest: TDEST value for mcdma
 * @has_vflip: S2MM vertical flip
 */
struct xilinx_dma_chan {
	struct xilinx_dma_device *xdev;
	u32 ctrl_offset;
	u32 desc_offset;
	spinlock_t lock;
	struct list_head pending_list;
	struct list_head active_list;
	struct list_head done_list;
	struct list_head free_seg_list;
	struct dma_chan common;
	struct dma_pool *desc_pool;
	struct device *dev;
	int irq;
	int id;
	enum dma_transfer_direction direction;
	int num_frms;
	bool has_sg;
	bool cyclic;
	bool genlock;
	bool err;
	bool idle;
	struct tasklet_struct tasklet;
	struct xilinx_vdma_config config;
	bool flush_on_fsync;
	u32 desc_pendingcount;
	bool ext_addr;
	u32 desc_submitcount;
	u32 residue;
	struct xilinx_axidma_tx_segment *seg_v;
	dma_addr_t seg_p;
	struct xilinx_axidma_tx_segment *cyclic_seg_v;
	dma_addr_t cyclic_seg_p;
	void (*start_transfer)(struct xilinx_dma_chan *chan);
	int (*stop_transfer)(struct xilinx_dma_chan *chan);
	u16 tdest;
	bool has_vflip;
};

/**
 * enum xdma_ip_type - DMA IP type.
 *
 * @XDMA_TYPE_AXIDMA: Axi dma ip.
 * @XDMA_TYPE_CDMA: Axi cdma ip.
 * @XDMA_TYPE_VDMA: Axi vdma ip.
 *
 */
enum xdma_ip_type {
	XDMA_TYPE_AXIDMA = 0,
	XDMA_TYPE_CDMA,
	XDMA_TYPE_VDMA,
};

struct xilinx_dma_config {
	enum xdma_ip_type dmatype;
	int (*clk_init)(struct platform_device *pdev, struct clk **axi_clk,
			struct clk **tx_clk, struct clk **txs_clk,
			struct clk **rx_clk, struct clk **rxs_clk);
};

/**
 * struct xilinx_dma_device - DMA device structure
 * @regs: I/O mapped base address
 * @dev: Device Structure
 * @common: DMA device structure
 * @chan: Driver specific DMA channel
 * @has_sg: Specifies whether Scatter-Gather is present or not
 * @mcdma: Specifies whether Multi-Channel is present or not
 * @flush_on_fsync: Flush on frame sync
 * @ext_addr: Indicates 64 bit addressing is supported by dma device
 * @pdev: Platform device structure pointer
 * @dma_config: DMA config structure
 * @axi_clk: DMA Axi4-lite interace clock
 * @tx_clk: DMA mm2s clock
 * @txs_clk: DMA mm2s stream clock
 * @rx_clk: DMA s2mm clock
 * @rxs_clk: DMA s2mm stream clock
 * @nr_channels: Number of channels DMA device supports
 * @chan_id: DMA channel identifier
 */
struct xilinx_dma_device {
	void __iomem *regs;
	struct device *dev;
	struct dma_device common;
	struct xilinx_dma_chan *chan[XILINX_DMA_MAX_CHANS_PER_DEVICE];
	bool has_sg;
	bool mcdma;
	u32 flush_on_fsync;
	bool ext_addr;
	struct platform_device  *pdev;
	const struct xilinx_dma_config *dma_config;
	struct clk *axi_clk;
	struct clk *tx_clk;
	struct clk *txs_clk;
	struct clk *rx_clk;
	struct clk *rxs_clk;
	u32 nr_channels;
	u32 chan_id;
};

/* Macros */
#define to_xilinx_chan(chan) \
	container_of(chan, struct xilinx_dma_chan, common)
#define to_dma_tx_descriptor(tx) \
	container_of(tx, struct xilinx_dma_tx_descriptor, async_tx)
#define xilinx_dma_poll_timeout(chan, reg, val, cond, delay_us, timeout_us) \
	readl_poll_timeout(chan->xdev->regs + chan->ctrl_offset + reg, val, \
			   cond, delay_us, timeout_us)

/* IO accessors */
static inline u32 dma_read(struct xilinx_dma_chan *chan, u32 reg)
{
	return ioread32(chan->xdev->regs + reg);
}

static inline void dma_write(struct xilinx_dma_chan *chan, u32 reg, u32 value)
{
	iowrite32(value, chan->xdev->regs + reg);
}

static inline void vdma_desc_write(struct xilinx_dma_chan *chan, u32 reg,
				   u32 value)
{
	dma_write(chan, chan->desc_offset + reg, value);
}

static inline u32 dma_ctrl_read(struct xilinx_dma_chan *chan, u32 reg)
{
	return dma_read(chan, chan->ctrl_offset + reg);
}

static inline void dma_ctrl_write(struct xilinx_dma_chan *chan, u32 reg,
				   u32 value)
{
	dma_write(chan, chan->ctrl_offset + reg, value);
}

static inline void dma_ctrl_clr(struct xilinx_dma_chan *chan, u32 reg,
				 u32 clr)
{
	dma_ctrl_write(chan, reg, dma_ctrl_read(chan, reg) & ~clr);
}

static inline void dma_ctrl_set(struct xilinx_dma_chan *chan, u32 reg,
				 u32 set)
{
	dma_ctrl_write(chan, reg, dma_ctrl_read(chan, reg) | set);
}

/**
 * vdma_desc_write_64 - 64-bit descriptor write
 * @chan: Driver specific VDMA channel
 * @reg: Register to write
 * @value_lsb: lower address of the descriptor.
 * @value_msb: upper address of the descriptor.
 *
 * Since vdma driver is trying to write to a register offset which is not a
 * multiple of 64 bits(ex : 0x5c), we are writing as two separate 32 bits
 * instead of a single 64 bit register write.
 */
static inline void vdma_desc_write_64(struct xilinx_dma_chan *chan, u32 reg,
				      u32 value_lsb, u32 value_msb)
{
	/* Write the lsb 32 bits*/
	writel(value_lsb, chan->xdev->regs + chan->desc_offset + reg);

	/* Write the msb 32 bits */
	writel(value_msb, chan->xdev->regs + chan->desc_offset + reg + 4);
}

static inline void dma_writeq(struct xilinx_dma_chan *chan, u32 reg, u64 value)
{
	lo_hi_writeq(value, chan->xdev->regs + chan->ctrl_offset + reg);
}

static inline void xilinx_write(struct xilinx_dma_chan *chan, u32 reg,
				dma_addr_t addr)
{
	if (chan->ext_addr)
		dma_writeq(chan, reg, addr);
	else
		dma_ctrl_write(chan, reg, addr);
}

static inline void xilinx_axidma_buf(struct xilinx_dma_chan *chan,
				     struct xilinx_axidma_desc_hw *hw,
				     dma_addr_t buf_addr, size_t sg_used,
				     size_t period_len)
{
	if (chan->ext_addr) {
		hw->buf_addr = lower_32_bits(buf_addr + sg_used + period_len);
		hw->buf_addr_msb = upper_32_bits(buf_addr + sg_used +
						 period_len);
	} else {
		hw->buf_addr = buf_addr + sg_used + period_len;
	}
}

/* -----------------------------------------------------------------------------
 * Descriptors and segments alloc and free
 */

/**
 * xilinx_vdma_alloc_tx_segment - Allocate transaction segment
 * @chan: Driver specific DMA channel
 *
 * Return: The allocated segment on success and NULL on failure.
 */
static struct xilinx_vdma_tx_segment *
xilinx_vdma_alloc_tx_segment(struct xilinx_dma_chan *chan)
{
	struct xilinx_vdma_tx_segment *segment;
	dma_addr_t phys;

	segment = dma_pool_zalloc(chan->desc_pool, GFP_ATOMIC, &phys);
	if (!segment)
		return NULL;

	segment->phys = phys;

	return segment;
}

/**
 * xilinx_cdma_alloc_tx_segment - Allocate transaction segment
 * @chan: Driver specific DMA channel
 *
 * Return: The allocated segment on success and NULL on failure.
 */
static struct xilinx_cdma_tx_segment *
xilinx_cdma_alloc_tx_segment(struct xilinx_dma_chan *chan)
{
	struct xilinx_cdma_tx_segment *segment;
	dma_addr_t phys;

	segment = dma_pool_zalloc(chan->desc_pool, GFP_ATOMIC, &phys);
	if (!segment)
		return NULL;

	segment->phys = phys;

	return segment;
}

/**
 * xilinx_axidma_alloc_tx_segment - Allocate transaction segment
 * @chan: Driver specific DMA channel
 *
 * Return: The allocated segment on success and NULL on failure.
 */
static struct xilinx_axidma_tx_segment *
xilinx_axidma_alloc_tx_segment(struct xilinx_dma_chan *chan)
{
	struct xilinx_axidma_tx_segment *segment = NULL;
	unsigned long flags;

	spin_lock_irqsave(&chan->lock, flags);
	if (!list_empty(&chan->free_seg_list)) {
		segment = list_first_entry(&chan->free_seg_list,
					   struct xilinx_axidma_tx_segment,
					   node);
		list_del(&segment->node);
	}
	spin_unlock_irqrestore(&chan->lock, flags);

	return segment;
}

static void xilinx_dma_clean_hw_desc(struct xilinx_axidma_desc_hw *hw)
{
	u32 next_desc = hw->next_desc;
	u32 next_desc_msb = hw->next_desc_msb;

	memset(hw, 0, sizeof(struct xilinx_axidma_desc_hw));

	hw->next_desc = next_desc;
	hw->next_desc_msb = next_desc_msb;
}

/**
 * xilinx_dma_free_tx_segment - Free transaction segment
 * @chan: Driver specific DMA channel
 * @segment: DMA transaction segment
 */
static void xilinx_dma_free_tx_segment(struct xilinx_dma_chan *chan,
				struct xilinx_axidma_tx_segment *segment)
{
	xilinx_dma_clean_hw_desc(&segment->hw);

	list_add_tail(&segment->node, &chan->free_seg_list);
}

/**
 * xilinx_cdma_free_tx_segment - Free transaction segment
 * @chan: Driver specific DMA channel
 * @segment: DMA transaction segment
 */
static void xilinx_cdma_free_tx_segment(struct xilinx_dma_chan *chan,
				struct xilinx_cdma_tx_segment *segment)
{
	dma_pool_free(chan->desc_pool, segment, segment->phys);
}

/**
 * xilinx_vdma_free_tx_segment - Free transaction segment
 * @chan: Driver specific DMA channel
 * @segment: DMA transaction segment
 */
static void xilinx_vdma_free_tx_segment(struct xilinx_dma_chan *chan,
					struct xilinx_vdma_tx_segment *segment)
{
	dma_pool_free(chan->desc_pool, segment, segment->phys);
}

/**
 * xilinx_dma_tx_descriptor - Allocate transaction descriptor
 * @chan: Driver specific DMA channel
 *
 * Return: The allocated descriptor on success and NULL on failure.
 */
static struct xilinx_dma_tx_descriptor *
xilinx_dma_alloc_tx_descriptor(struct xilinx_dma_chan *chan)
{
	struct xilinx_dma_tx_descriptor *desc;

	desc = kzalloc(sizeof(*desc), GFP_KERNEL);
	if (!desc)
		return NULL;

	INIT_LIST_HEAD(&desc->segments);

	return desc;
}

/**
 * xilinx_dma_free_tx_descriptor - Free transaction descriptor
 * @chan: Driver specific DMA channel
 * @desc: DMA transaction descriptor
 */
static void
xilinx_dma_free_tx_descriptor(struct xilinx_dma_chan *chan,
			       struct xilinx_dma_tx_descriptor *desc)
{
	struct xilinx_vdma_tx_segment *segment, *next;
	struct xilinx_cdma_tx_segment *cdma_segment, *cdma_next;
	struct xilinx_axidma_tx_segment *axidma_segment, *axidma_next;

	if (!desc)
		return;

	if (chan->xdev->dma_config->dmatype == XDMA_TYPE_VDMA) {
		list_for_each_entry_safe(segment, next, &desc->segments, node) {
			list_del(&segment->node);
			xilinx_vdma_free_tx_segment(chan, segment);
		}
	} else if (chan->xdev->dma_config->dmatype == XDMA_TYPE_CDMA) {
		list_for_each_entry_safe(cdma_segment, cdma_next,
					 &desc->segments, node) {
			list_del(&cdma_segment->node);
			xilinx_cdma_free_tx_segment(chan, cdma_segment);
		}
	} else {
		list_for_each_entry_safe(axidma_segment, axidma_next,
					 &desc->segments, node) {
			list_del(&axidma_segment->node);
			xilinx_dma_free_tx_segment(chan, axidma_segment);
		}
	}

	kfree(desc);
}

/* Required functions */

/**
 * xilinx_dma_free_desc_list - Free descriptors list
 * @chan: Driver specific DMA channel
 * @list: List to parse and delete the descriptor
 */
static void xilinx_dma_free_desc_list(struct xilinx_dma_chan *chan,
					struct list_head *list)
{
	struct xilinx_dma_tx_descriptor *desc, *next;

	list_for_each_entry_safe(desc, next, list, node) {
		list_del(&desc->node);
		xilinx_dma_free_tx_descriptor(chan, desc);
	}
}

/**
 * xilinx_dma_free_descriptors - Free channel descriptors
 * @chan: Driver specific DMA channel
 */
static void xilinx_dma_free_descriptors(struct xilinx_dma_chan *chan)
{
	unsigned long flags;

	spin_lock_irqsave(&chan->lock, flags);

	xilinx_dma_free_desc_list(chan, &chan->pending_list);
	xilinx_dma_free_desc_list(chan, &chan->done_list);
	xilinx_dma_free_desc_list(chan, &chan->active_list);

	spin_unlock_irqrestore(&chan->lock, flags);
}

/**
 * xilinx_dma_free_chan_resources - Free channel resources
 * @dchan: DMA channel
 */
static void xilinx_dma_free_chan_resources(struct dma_chan *dchan)
{
	struct xilinx_dma_chan *chan = to_xilinx_chan(dchan);
	unsigned long flags;

	dev_dbg(chan->dev, "Free all channel resources.\n");

	xilinx_dma_free_descriptors(chan);

	if (chan->xdev->dma_config->dmatype == XDMA_TYPE_AXIDMA) {
		spin_lock_irqsave(&chan->lock, flags);
		INIT_LIST_HEAD(&chan->free_seg_list);
		spin_unlock_irqrestore(&chan->lock, flags);

		/* Free memory that is allocated for BD */
		dma_free_coherent(chan->dev, sizeof(*chan->seg_v) *
				  XILINX_DMA_NUM_DESCS, chan->seg_v,
				  chan->seg_p);

		/* Free Memory that is allocated for cyclic DMA Mode */
		dma_free_coherent(chan->dev, sizeof(*chan->cyclic_seg_v),
				  chan->cyclic_seg_v, chan->cyclic_seg_p);
	}

	if (chan->xdev->dma_config->dmatype != XDMA_TYPE_AXIDMA) {
		dma_pool_destroy(chan->desc_pool);
		chan->desc_pool = NULL;
	}
}

/**
 * xilinx_dma_chan_handle_cyclic - Cyclic dma callback
 * @chan: Driver specific dma channel
 * @desc: dma transaction descriptor
 * @flags: flags for spin lock
 */
static void xilinx_dma_chan_handle_cyclic(struct xilinx_dma_chan *chan,
					  struct xilinx_dma_tx_descriptor *desc,
					  unsigned long *flags)
{
	dma_async_tx_callback callback;
	void *callback_param;

	callback = desc->async_tx.callback;
	callback_param = desc->async_tx.callback_param;
	if (callback) {
		spin_unlock_irqrestore(&chan->lock, *flags);
		callback(callback_param);
		spin_lock_irqsave(&chan->lock, *flags);
	}
}

/**
 * xilinx_dma_chan_desc_cleanup - Clean channel descriptors
 * @chan: Driver specific DMA channel
 */
static void xilinx_dma_chan_desc_cleanup(struct xilinx_dma_chan *chan)
{
	struct xilinx_dma_tx_descriptor *desc, *next;
	unsigned long flags;

	spin_lock_irqsave(&chan->lock, flags);

	list_for_each_entry_safe(desc, next, &chan->done_list, node) {
		struct dmaengine_desc_callback cb;

		if (desc->cyclic) {
			xilinx_dma_chan_handle_cyclic(chan, desc, &flags);
			break;
		}

		/* Remove from the list of running transactions */
		list_del(&desc->node);

		/* Run the link descriptor callback function */
		dmaengine_desc_get_callback(&desc->async_tx, &cb);
		if (dmaengine_desc_callback_valid(&cb)) {
			spin_unlock_irqrestore(&chan->lock, flags);
			dmaengine_desc_callback_invoke(&cb, NULL);
			spin_lock_irqsave(&chan->lock, flags);
		}

		/* Run any dependencies, then free the descriptor */
		dma_run_dependencies(&desc->async_tx);
		xilinx_dma_free_tx_descriptor(chan, desc);
	}

	spin_unlock_irqrestore(&chan->lock, flags);
}

/**
 * xilinx_dma_do_tasklet - Schedule completion tasklet
 * @data: Pointer to the Xilinx DMA channel structure
 */
static void xilinx_dma_do_tasklet(unsigned long data)
{
	struct xilinx_dma_chan *chan = (struct xilinx_dma_chan *)data;

	xilinx_dma_chan_desc_cleanup(chan);
}

/**
 * xilinx_dma_alloc_chan_resources - Allocate channel resources
 * @dchan: DMA channel
 *
 * Return: '0' on success and failure value on error
 */
static int xilinx_dma_alloc_chan_resources(struct dma_chan *dchan)
{
	struct xilinx_dma_chan *chan = to_xilinx_chan(dchan);
	int i;

	/* Has this channel already been allocated? */
	if (chan->desc_pool)
		return 0;

	/*
	 * We need the descriptor to be aligned to 64bytes
	 * for meeting Xilinx VDMA specification requirement.
	 */
	if (chan->xdev->dma_config->dmatype == XDMA_TYPE_AXIDMA) {
		/* Allocate the buffer descriptors. */
		chan->seg_v = dma_alloc_coherent(chan->dev,
						 sizeof(*chan->seg_v) * XILINX_DMA_NUM_DESCS,
						 &chan->seg_p, GFP_KERNEL);
		if (!chan->seg_v) {
			dev_err(chan->dev,
				"unable to allocate channel %d descriptors\n",
				chan->id);
			return -ENOMEM;
		}
		/*
		 * For cyclic DMA mode we need to program the tail Descriptor
		 * register with a value which is not a part of the BD chain
		 * so allocating a desc segment during channel allocation for
		 * programming tail descriptor.
		 */
<<<<<<< HEAD
		chan->cyclic_seg_v = dma_zalloc_coherent(chan->dev,
					sizeof(*chan->cyclic_seg_v),
					&chan->cyclic_seg_p, GFP_KERNEL);
=======
		chan->cyclic_seg_v = dma_alloc_coherent(chan->dev,
							sizeof(*chan->cyclic_seg_v),
							&chan->cyclic_seg_p,
							GFP_KERNEL);
>>>>>>> f17b5f06
		if (!chan->cyclic_seg_v) {
			dev_err(chan->dev,
				"unable to allocate desc segment for cyclic DMA\n");
			dma_free_coherent(chan->dev, sizeof(*chan->seg_v) *
				XILINX_DMA_NUM_DESCS, chan->seg_v,
				chan->seg_p);
			return -ENOMEM;
		}
		chan->cyclic_seg_v->phys = chan->cyclic_seg_p;

		for (i = 0; i < XILINX_DMA_NUM_DESCS; i++) {
			chan->seg_v[i].hw.next_desc =
			lower_32_bits(chan->seg_p + sizeof(*chan->seg_v) *
				((i + 1) % XILINX_DMA_NUM_DESCS));
			chan->seg_v[i].hw.next_desc_msb =
			upper_32_bits(chan->seg_p + sizeof(*chan->seg_v) *
				((i + 1) % XILINX_DMA_NUM_DESCS));
			chan->seg_v[i].phys = chan->seg_p +
				sizeof(*chan->seg_v) * i;
			list_add_tail(&chan->seg_v[i].node,
				      &chan->free_seg_list);
		}
	} else if (chan->xdev->dma_config->dmatype == XDMA_TYPE_CDMA) {
		chan->desc_pool = dma_pool_create("xilinx_cdma_desc_pool",
				   chan->dev,
				   sizeof(struct xilinx_cdma_tx_segment),
				   __alignof__(struct xilinx_cdma_tx_segment),
				   0);
	} else {
		chan->desc_pool = dma_pool_create("xilinx_vdma_desc_pool",
				     chan->dev,
				     sizeof(struct xilinx_vdma_tx_segment),
				     __alignof__(struct xilinx_vdma_tx_segment),
				     0);
	}

	if (!chan->desc_pool &&
	    (chan->xdev->dma_config->dmatype != XDMA_TYPE_AXIDMA)) {
		dev_err(chan->dev,
			"unable to allocate channel %d descriptor pool\n",
			chan->id);
		return -ENOMEM;
	}

	dma_cookie_init(dchan);

	if (chan->xdev->dma_config->dmatype == XDMA_TYPE_AXIDMA) {
		/* For AXI DMA resetting once channel will reset the
		 * other channel as well so enable the interrupts here.
		 */
		dma_ctrl_set(chan, XILINX_DMA_REG_DMACR,
			      XILINX_DMA_DMAXR_ALL_IRQ_MASK);
	}

	if ((chan->xdev->dma_config->dmatype == XDMA_TYPE_CDMA) && chan->has_sg)
		dma_ctrl_set(chan, XILINX_DMA_REG_DMACR,
			     XILINX_CDMA_CR_SGMODE);

	return 0;
}

/**
 * xilinx_dma_tx_status - Get DMA transaction status
 * @dchan: DMA channel
 * @cookie: Transaction identifier
 * @txstate: Transaction state
 *
 * Return: DMA transaction status
 */
static enum dma_status xilinx_dma_tx_status(struct dma_chan *dchan,
					dma_cookie_t cookie,
					struct dma_tx_state *txstate)
{
	struct xilinx_dma_chan *chan = to_xilinx_chan(dchan);
	struct xilinx_dma_tx_descriptor *desc;
	struct xilinx_axidma_tx_segment *segment;
	struct xilinx_axidma_desc_hw *hw;
	enum dma_status ret;
	unsigned long flags;
	u32 residue = 0;

	ret = dma_cookie_status(dchan, cookie, txstate);
	if (ret == DMA_COMPLETE || !txstate)
		return ret;

	if (chan->xdev->dma_config->dmatype == XDMA_TYPE_AXIDMA) {
		spin_lock_irqsave(&chan->lock, flags);

		desc = list_last_entry(&chan->active_list,
				       struct xilinx_dma_tx_descriptor, node);
		if (chan->has_sg) {
			list_for_each_entry(segment, &desc->segments, node) {
				hw = &segment->hw;
				residue += (hw->control - hw->status) &
					   XILINX_DMA_MAX_TRANS_LEN;
			}
		}
		spin_unlock_irqrestore(&chan->lock, flags);

		chan->residue = residue;
		dma_set_residue(txstate, chan->residue);
	}

	return ret;
}

/**
 * xilinx_dma_stop_transfer - Halt DMA channel
 * @chan: Driver specific DMA channel
 *
 * Return: '0' on success and failure value on error
 */
static int xilinx_dma_stop_transfer(struct xilinx_dma_chan *chan)
{
	u32 val;

	dma_ctrl_clr(chan, XILINX_DMA_REG_DMACR, XILINX_DMA_DMACR_RUNSTOP);

	/* Wait for the hardware to halt */
	return xilinx_dma_poll_timeout(chan, XILINX_DMA_REG_DMASR, val,
				       val & XILINX_DMA_DMASR_HALTED, 0,
				       XILINX_DMA_LOOP_COUNT);
}

/**
 * xilinx_cdma_stop_transfer - Wait for the current transfer to complete
 * @chan: Driver specific DMA channel
 *
 * Return: '0' on success and failure value on error
 */
static int xilinx_cdma_stop_transfer(struct xilinx_dma_chan *chan)
{
	u32 val;

	return xilinx_dma_poll_timeout(chan, XILINX_DMA_REG_DMASR, val,
				       val & XILINX_DMA_DMASR_IDLE, 0,
				       XILINX_DMA_LOOP_COUNT);
}

/**
 * xilinx_dma_start - Start DMA channel
 * @chan: Driver specific DMA channel
 */
static void xilinx_dma_start(struct xilinx_dma_chan *chan)
{
	int err;
	u32 val;

	dma_ctrl_set(chan, XILINX_DMA_REG_DMACR, XILINX_DMA_DMACR_RUNSTOP);

	/* Wait for the hardware to start */
	err = xilinx_dma_poll_timeout(chan, XILINX_DMA_REG_DMASR, val,
				      !(val & XILINX_DMA_DMASR_HALTED), 0,
				      XILINX_DMA_LOOP_COUNT);

	if (err) {
		dev_err(chan->dev, "Cannot start channel %p: %x\n",
			chan, dma_ctrl_read(chan, XILINX_DMA_REG_DMASR));

		chan->err = true;
	}
}

/**
 * xilinx_vdma_start_transfer - Starts VDMA transfer
 * @chan: Driver specific channel struct pointer
 */
static void xilinx_vdma_start_transfer(struct xilinx_dma_chan *chan)
{
	struct xilinx_vdma_config *config = &chan->config;
	struct xilinx_dma_tx_descriptor *desc, *tail_desc;
	u32 reg, j;
	struct xilinx_vdma_tx_segment *tail_segment;

	/* This function was invoked with lock held */
	if (chan->err)
		return;

	if (!chan->idle)
		return;

	if (list_empty(&chan->pending_list))
		return;

	desc = list_first_entry(&chan->pending_list,
				struct xilinx_dma_tx_descriptor, node);
	tail_desc = list_last_entry(&chan->pending_list,
				    struct xilinx_dma_tx_descriptor, node);

	tail_segment = list_last_entry(&tail_desc->segments,
				       struct xilinx_vdma_tx_segment, node);

	/*
	 * If hardware is idle, then all descriptors on the running lists are
	 * done, start new transfers
	 */
	if (chan->has_sg)
		dma_ctrl_write(chan, XILINX_DMA_REG_CURDESC,
				desc->async_tx.phys);

	/* Configure the hardware using info in the config structure */
	if (chan->has_vflip) {
		reg = dma_read(chan, XILINX_VDMA_REG_ENABLE_VERTICAL_FLIP);
		reg &= ~XILINX_VDMA_ENABLE_VERTICAL_FLIP;
		reg |= config->vflip_en;
		dma_write(chan, XILINX_VDMA_REG_ENABLE_VERTICAL_FLIP,
			  reg);
	}

	reg = dma_ctrl_read(chan, XILINX_DMA_REG_DMACR);

	if (config->frm_cnt_en)
		reg |= XILINX_DMA_DMACR_FRAMECNT_EN;
	else
		reg &= ~XILINX_DMA_DMACR_FRAMECNT_EN;

	/*
	 * With SG, start with circular mode, so that BDs can be fetched.
	 * In direct register mode, if not parking, enable circular mode
	 */
	if (chan->has_sg || !config->park)
		reg |= XILINX_DMA_DMACR_CIRC_EN;

	if (config->park)
		reg &= ~XILINX_DMA_DMACR_CIRC_EN;

	dma_ctrl_write(chan, XILINX_DMA_REG_DMACR, reg);

	j = chan->desc_submitcount;
	reg = dma_read(chan, XILINX_DMA_REG_PARK_PTR);
	if (chan->direction == DMA_MEM_TO_DEV) {
		reg &= ~XILINX_DMA_PARK_PTR_RD_REF_MASK;
		reg |= j << XILINX_DMA_PARK_PTR_RD_REF_SHIFT;
	} else {
		reg &= ~XILINX_DMA_PARK_PTR_WR_REF_MASK;
		reg |= j << XILINX_DMA_PARK_PTR_WR_REF_SHIFT;
	}
	dma_write(chan, XILINX_DMA_REG_PARK_PTR, reg);

	/* Start the hardware */
	xilinx_dma_start(chan);

	if (chan->err)
		return;

	/* Start the transfer */
	if (chan->has_sg) {
		dma_ctrl_write(chan, XILINX_DMA_REG_TAILDESC,
				tail_segment->phys);
		list_splice_tail_init(&chan->pending_list, &chan->active_list);
		chan->desc_pendingcount = 0;
	} else {
		struct xilinx_vdma_tx_segment *segment, *last = NULL;
		int i = 0;

		if (chan->desc_submitcount < chan->num_frms)
			i = chan->desc_submitcount;

		list_for_each_entry(segment, &desc->segments, node) {
			if (chan->ext_addr)
				vdma_desc_write_64(chan,
					XILINX_VDMA_REG_START_ADDRESS_64(i++),
					segment->hw.buf_addr,
					segment->hw.buf_addr_msb);
			else
				vdma_desc_write(chan,
					XILINX_VDMA_REG_START_ADDRESS(i++),
					segment->hw.buf_addr);

			last = segment;
		}

		if (!last)
			return;

		/* HW expects these parameters to be same for one transaction */
		vdma_desc_write(chan, XILINX_DMA_REG_HSIZE, last->hw.hsize);
		vdma_desc_write(chan, XILINX_DMA_REG_FRMDLY_STRIDE,
				last->hw.stride);
		vdma_desc_write(chan, XILINX_DMA_REG_VSIZE, last->hw.vsize);

		chan->desc_submitcount++;
		chan->desc_pendingcount--;
		list_del(&desc->node);
		list_add_tail(&desc->node, &chan->active_list);
		if (chan->desc_submitcount == chan->num_frms)
			chan->desc_submitcount = 0;
	}

	chan->idle = false;
}

/**
 * xilinx_cdma_start_transfer - Starts cdma transfer
 * @chan: Driver specific channel struct pointer
 */
static void xilinx_cdma_start_transfer(struct xilinx_dma_chan *chan)
{
	struct xilinx_dma_tx_descriptor *head_desc, *tail_desc;
	struct xilinx_cdma_tx_segment *tail_segment;
	u32 ctrl_reg = dma_read(chan, XILINX_DMA_REG_DMACR);

	if (chan->err)
		return;

	if (!chan->idle)
		return;

	if (list_empty(&chan->pending_list))
		return;

	head_desc = list_first_entry(&chan->pending_list,
				     struct xilinx_dma_tx_descriptor, node);
	tail_desc = list_last_entry(&chan->pending_list,
				    struct xilinx_dma_tx_descriptor, node);
	tail_segment = list_last_entry(&tail_desc->segments,
				       struct xilinx_cdma_tx_segment, node);

	if (chan->desc_pendingcount <= XILINX_DMA_COALESCE_MAX) {
		ctrl_reg &= ~XILINX_DMA_CR_COALESCE_MAX;
		ctrl_reg |= chan->desc_pendingcount <<
				XILINX_DMA_CR_COALESCE_SHIFT;
		dma_ctrl_write(chan, XILINX_DMA_REG_DMACR, ctrl_reg);
	}

	if (chan->has_sg) {
		dma_ctrl_clr(chan, XILINX_DMA_REG_DMACR,
			     XILINX_CDMA_CR_SGMODE);

		dma_ctrl_set(chan, XILINX_DMA_REG_DMACR,
			     XILINX_CDMA_CR_SGMODE);

		xilinx_write(chan, XILINX_DMA_REG_CURDESC,
			     head_desc->async_tx.phys);

		/* Update tail ptr register which will start the transfer */
		xilinx_write(chan, XILINX_DMA_REG_TAILDESC,
			     tail_segment->phys);
	} else {
		/* In simple mode */
		struct xilinx_cdma_tx_segment *segment;
		struct xilinx_cdma_desc_hw *hw;

		segment = list_first_entry(&head_desc->segments,
					   struct xilinx_cdma_tx_segment,
					   node);

		hw = &segment->hw;

		xilinx_write(chan, XILINX_CDMA_REG_SRCADDR,
			     xilinx_prep_dma_addr_t(hw->src_addr));
		xilinx_write(chan, XILINX_CDMA_REG_DSTADDR,
			     xilinx_prep_dma_addr_t(hw->dest_addr));

		/* Start the transfer */
		dma_ctrl_write(chan, XILINX_DMA_REG_BTT,
				hw->control & XILINX_DMA_MAX_TRANS_LEN);
	}

	list_splice_tail_init(&chan->pending_list, &chan->active_list);
	chan->desc_pendingcount = 0;
	chan->idle = false;
}

/**
 * xilinx_dma_start_transfer - Starts DMA transfer
 * @chan: Driver specific channel struct pointer
 */
static void xilinx_dma_start_transfer(struct xilinx_dma_chan *chan)
{
	struct xilinx_dma_tx_descriptor *head_desc, *tail_desc;
	struct xilinx_axidma_tx_segment *tail_segment;
	u32 reg;

	if (chan->err)
		return;

	if (list_empty(&chan->pending_list))
		return;

	if (!chan->idle)
		return;

	head_desc = list_first_entry(&chan->pending_list,
				     struct xilinx_dma_tx_descriptor, node);
	tail_desc = list_last_entry(&chan->pending_list,
				    struct xilinx_dma_tx_descriptor, node);
	tail_segment = list_last_entry(&tail_desc->segments,
				       struct xilinx_axidma_tx_segment, node);

	reg = dma_ctrl_read(chan, XILINX_DMA_REG_DMACR);

	if (chan->desc_pendingcount <= XILINX_DMA_COALESCE_MAX) {
		reg &= ~XILINX_DMA_CR_COALESCE_MAX;
		reg |= chan->desc_pendingcount <<
				  XILINX_DMA_CR_COALESCE_SHIFT;
		dma_ctrl_write(chan, XILINX_DMA_REG_DMACR, reg);
	}

	if (chan->has_sg && !chan->xdev->mcdma)
		xilinx_write(chan, XILINX_DMA_REG_CURDESC,
			     head_desc->async_tx.phys);

	if (chan->has_sg && chan->xdev->mcdma) {
		if (chan->direction == DMA_MEM_TO_DEV) {
			dma_ctrl_write(chan, XILINX_DMA_REG_CURDESC,
				       head_desc->async_tx.phys);
		} else {
			if (!chan->tdest) {
				dma_ctrl_write(chan, XILINX_DMA_REG_CURDESC,
				       head_desc->async_tx.phys);
			} else {
				dma_ctrl_write(chan,
					XILINX_DMA_MCRX_CDESC(chan->tdest),
				       head_desc->async_tx.phys);
			}
		}
	}

	xilinx_dma_start(chan);

	if (chan->err)
		return;

	/* Start the transfer */
	if (chan->has_sg && !chan->xdev->mcdma) {
		if (chan->cyclic)
			xilinx_write(chan, XILINX_DMA_REG_TAILDESC,
				     chan->cyclic_seg_v->phys);
		else
			xilinx_write(chan, XILINX_DMA_REG_TAILDESC,
				     tail_segment->phys);
	} else if (chan->has_sg && chan->xdev->mcdma) {
		if (chan->direction == DMA_MEM_TO_DEV) {
			dma_ctrl_write(chan, XILINX_DMA_REG_TAILDESC,
			       tail_segment->phys);
		} else {
			if (!chan->tdest) {
				dma_ctrl_write(chan, XILINX_DMA_REG_TAILDESC,
					       tail_segment->phys);
			} else {
				dma_ctrl_write(chan,
					XILINX_DMA_MCRX_TDESC(chan->tdest),
					tail_segment->phys);
			}
		}
	} else {
		struct xilinx_axidma_tx_segment *segment;
		struct xilinx_axidma_desc_hw *hw;

		segment = list_first_entry(&head_desc->segments,
					   struct xilinx_axidma_tx_segment,
					   node);
		hw = &segment->hw;

		xilinx_write(chan, XILINX_DMA_REG_SRCDSTADDR, hw->buf_addr);

		/* Start the transfer */
		dma_ctrl_write(chan, XILINX_DMA_REG_BTT,
			       hw->control & XILINX_DMA_MAX_TRANS_LEN);
	}

	list_splice_tail_init(&chan->pending_list, &chan->active_list);
	chan->desc_pendingcount = 0;
	chan->idle = false;
}

/**
 * xilinx_dma_issue_pending - Issue pending transactions
 * @dchan: DMA channel
 */
static void xilinx_dma_issue_pending(struct dma_chan *dchan)
{
	struct xilinx_dma_chan *chan = to_xilinx_chan(dchan);
	unsigned long flags;

	spin_lock_irqsave(&chan->lock, flags);
	chan->start_transfer(chan);
	spin_unlock_irqrestore(&chan->lock, flags);
}

/**
 * xilinx_dma_complete_descriptor - Mark the active descriptor as complete
 * @chan : xilinx DMA channel
 *
 * CONTEXT: hardirq
 */
static void xilinx_dma_complete_descriptor(struct xilinx_dma_chan *chan)
{
	struct xilinx_dma_tx_descriptor *desc, *next;

	/* This function was invoked with lock held */
	if (list_empty(&chan->active_list))
		return;

	list_for_each_entry_safe(desc, next, &chan->active_list, node) {
		list_del(&desc->node);
		if (!desc->cyclic)
			dma_cookie_complete(&desc->async_tx);
		list_add_tail(&desc->node, &chan->done_list);
	}
}

/**
 * xilinx_dma_reset - Reset DMA channel
 * @chan: Driver specific DMA channel
 *
 * Return: '0' on success and failure value on error
 */
static int xilinx_dma_reset(struct xilinx_dma_chan *chan)
{
	int err;
	u32 tmp;

	dma_ctrl_set(chan, XILINX_DMA_REG_DMACR, XILINX_DMA_DMACR_RESET);

	/* Wait for the hardware to finish reset */
	err = xilinx_dma_poll_timeout(chan, XILINX_DMA_REG_DMACR, tmp,
				      !(tmp & XILINX_DMA_DMACR_RESET), 0,
				      XILINX_DMA_LOOP_COUNT);

	if (err) {
		dev_err(chan->dev, "reset timeout, cr %x, sr %x\n",
			dma_ctrl_read(chan, XILINX_DMA_REG_DMACR),
			dma_ctrl_read(chan, XILINX_DMA_REG_DMASR));
		return -ETIMEDOUT;
	}

	chan->err = false;
	chan->idle = true;
	chan->desc_submitcount = 0;

	return err;
}

/**
 * xilinx_dma_chan_reset - Reset DMA channel and enable interrupts
 * @chan: Driver specific DMA channel
 *
 * Return: '0' on success and failure value on error
 */
static int xilinx_dma_chan_reset(struct xilinx_dma_chan *chan)
{
	int err;

	/* Reset VDMA */
	err = xilinx_dma_reset(chan);
	if (err)
		return err;

	/* Enable interrupts */
	dma_ctrl_set(chan, XILINX_DMA_REG_DMACR,
		      XILINX_DMA_DMAXR_ALL_IRQ_MASK);

	return 0;
}

/**
 * xilinx_dma_irq_handler - DMA Interrupt handler
 * @irq: IRQ number
 * @data: Pointer to the Xilinx DMA channel structure
 *
 * Return: IRQ_HANDLED/IRQ_NONE
 */
static irqreturn_t xilinx_dma_irq_handler(int irq, void *data)
{
	struct xilinx_dma_chan *chan = data;
	u32 status;

	/* Read the status and ack the interrupts. */
	status = dma_ctrl_read(chan, XILINX_DMA_REG_DMASR);
	if (!(status & XILINX_DMA_DMAXR_ALL_IRQ_MASK))
		return IRQ_NONE;

	dma_ctrl_write(chan, XILINX_DMA_REG_DMASR,
			status & XILINX_DMA_DMAXR_ALL_IRQ_MASK);

	if (status & XILINX_DMA_DMASR_ERR_IRQ) {
		/*
		 * An error occurred. If C_FLUSH_ON_FSYNC is enabled and the
		 * error is recoverable, ignore it. Otherwise flag the error.
		 *
		 * Only recoverable errors can be cleared in the DMASR register,
		 * make sure not to write to other error bits to 1.
		 */
		u32 errors = status & XILINX_DMA_DMASR_ALL_ERR_MASK;

		dma_ctrl_write(chan, XILINX_DMA_REG_DMASR,
				errors & XILINX_DMA_DMASR_ERR_RECOVER_MASK);

		if (!chan->flush_on_fsync ||
		    (errors & ~XILINX_DMA_DMASR_ERR_RECOVER_MASK)) {
			dev_err(chan->dev,
				"Channel %p has errors %x, cdr %x tdr %x\n",
				chan, errors,
				dma_ctrl_read(chan, XILINX_DMA_REG_CURDESC),
				dma_ctrl_read(chan, XILINX_DMA_REG_TAILDESC));
			chan->err = true;
		}
	}

	if (status & XILINX_DMA_DMASR_DLY_CNT_IRQ) {
		/*
		 * Device takes too long to do the transfer when user requires
		 * responsiveness.
		 */
		dev_dbg(chan->dev, "Inter-packet latency too long\n");
	}

	if (status & XILINX_DMA_DMASR_FRM_CNT_IRQ) {
		spin_lock(&chan->lock);
		xilinx_dma_complete_descriptor(chan);
		chan->idle = true;
		chan->start_transfer(chan);
		spin_unlock(&chan->lock);
	}

	tasklet_schedule(&chan->tasklet);
	return IRQ_HANDLED;
}

/**
 * append_desc_queue - Queuing descriptor
 * @chan: Driver specific dma channel
 * @desc: dma transaction descriptor
 */
static void append_desc_queue(struct xilinx_dma_chan *chan,
			      struct xilinx_dma_tx_descriptor *desc)
{
	struct xilinx_vdma_tx_segment *tail_segment;
	struct xilinx_dma_tx_descriptor *tail_desc;
	struct xilinx_axidma_tx_segment *axidma_tail_segment;
	struct xilinx_cdma_tx_segment *cdma_tail_segment;

	if (list_empty(&chan->pending_list))
		goto append;

	/*
	 * Add the hardware descriptor to the chain of hardware descriptors
	 * that already exists in memory.
	 */
	tail_desc = list_last_entry(&chan->pending_list,
				    struct xilinx_dma_tx_descriptor, node);
	if (chan->xdev->dma_config->dmatype == XDMA_TYPE_VDMA) {
		tail_segment = list_last_entry(&tail_desc->segments,
					       struct xilinx_vdma_tx_segment,
					       node);
		tail_segment->hw.next_desc = (u32)desc->async_tx.phys;
	} else if (chan->xdev->dma_config->dmatype == XDMA_TYPE_CDMA) {
		cdma_tail_segment = list_last_entry(&tail_desc->segments,
						struct xilinx_cdma_tx_segment,
						node);
		cdma_tail_segment->hw.next_desc = (u32)desc->async_tx.phys;
	} else {
		axidma_tail_segment = list_last_entry(&tail_desc->segments,
					       struct xilinx_axidma_tx_segment,
					       node);
		axidma_tail_segment->hw.next_desc = (u32)desc->async_tx.phys;
	}

	/*
	 * Add the software descriptor and all children to the list
	 * of pending transactions
	 */
append:
	list_add_tail(&desc->node, &chan->pending_list);
	chan->desc_pendingcount++;

	if (chan->has_sg && (chan->xdev->dma_config->dmatype == XDMA_TYPE_VDMA)
	    && unlikely(chan->desc_pendingcount > chan->num_frms)) {
		dev_dbg(chan->dev, "desc pendingcount is too high\n");
		chan->desc_pendingcount = chan->num_frms;
	}
}

/**
 * xilinx_dma_tx_submit - Submit DMA transaction
 * @tx: Async transaction descriptor
 *
 * Return: cookie value on success and failure value on error
 */
static dma_cookie_t xilinx_dma_tx_submit(struct dma_async_tx_descriptor *tx)
{
	struct xilinx_dma_tx_descriptor *desc = to_dma_tx_descriptor(tx);
	struct xilinx_dma_chan *chan = to_xilinx_chan(tx->chan);
	dma_cookie_t cookie;
	unsigned long flags;
	int err;

	if (chan->cyclic) {
		xilinx_dma_free_tx_descriptor(chan, desc);
		return -EBUSY;
	}

	if (chan->err) {
		/*
		 * If reset fails, need to hard reset the system.
		 * Channel is no longer functional
		 */
		err = xilinx_dma_chan_reset(chan);
		if (err < 0)
			return err;
	}

	spin_lock_irqsave(&chan->lock, flags);

	cookie = dma_cookie_assign(tx);

	/* Put this transaction onto the tail of the pending queue */
	append_desc_queue(chan, desc);

	if (desc->cyclic)
		chan->cyclic = true;

	spin_unlock_irqrestore(&chan->lock, flags);

	return cookie;
}

/**
 * xilinx_vdma_dma_prep_interleaved - prepare a descriptor for a
 *	DMA_SLAVE transaction
 * @dchan: DMA channel
 * @xt: Interleaved template pointer
 * @flags: transfer ack flags
 *
 * Return: Async transaction descriptor on success and NULL on failure
 */
static struct dma_async_tx_descriptor *
xilinx_vdma_dma_prep_interleaved(struct dma_chan *dchan,
				 struct dma_interleaved_template *xt,
				 unsigned long flags)
{
	struct xilinx_dma_chan *chan = to_xilinx_chan(dchan);
	struct xilinx_dma_tx_descriptor *desc;
	struct xilinx_vdma_tx_segment *segment;
	struct xilinx_vdma_desc_hw *hw;

	if (!is_slave_direction(xt->dir))
		return NULL;

	if (!xt->numf || !xt->sgl[0].size)
		return NULL;

	if (xt->frame_size != 1)
		return NULL;

	/* Allocate a transaction descriptor. */
	desc = xilinx_dma_alloc_tx_descriptor(chan);
	if (!desc)
		return NULL;

	dma_async_tx_descriptor_init(&desc->async_tx, &chan->common);
	desc->async_tx.tx_submit = xilinx_dma_tx_submit;
	async_tx_ack(&desc->async_tx);

	/* Allocate the link descriptor from DMA pool */
	segment = xilinx_vdma_alloc_tx_segment(chan);
	if (!segment)
		goto error;

	/* Fill in the hardware descriptor */
	hw = &segment->hw;
	hw->vsize = xt->numf;
	hw->hsize = xt->sgl[0].size;
	hw->stride = (xt->sgl[0].icg + xt->sgl[0].size) <<
			XILINX_DMA_FRMDLY_STRIDE_STRIDE_SHIFT;
	hw->stride |= chan->config.frm_dly <<
			XILINX_DMA_FRMDLY_STRIDE_FRMDLY_SHIFT;

	if (xt->dir != DMA_MEM_TO_DEV) {
		if (chan->ext_addr) {
			hw->buf_addr = lower_32_bits(xt->dst_start);
			hw->buf_addr_msb = upper_32_bits(xt->dst_start);
		} else {
			hw->buf_addr = xt->dst_start;
		}
	} else {
		if (chan->ext_addr) {
			hw->buf_addr = lower_32_bits(xt->src_start);
			hw->buf_addr_msb = upper_32_bits(xt->src_start);
		} else {
			hw->buf_addr = xt->src_start;
		}
	}

	/* Insert the segment into the descriptor segments list. */
	list_add_tail(&segment->node, &desc->segments);

	/* Link the last hardware descriptor with the first. */
	segment = list_first_entry(&desc->segments,
				   struct xilinx_vdma_tx_segment, node);
	desc->async_tx.phys = segment->phys;

	return &desc->async_tx;

error:
	xilinx_dma_free_tx_descriptor(chan, desc);
	return NULL;
}

/**
 * xilinx_cdma_prep_memcpy - prepare descriptors for a memcpy transaction
 * @dchan: DMA channel
 * @dma_dst: destination address
 * @dma_src: source address
 * @len: transfer length
 * @flags: transfer ack flags
 *
 * Return: Async transaction descriptor on success and NULL on failure
 */
static struct dma_async_tx_descriptor *
xilinx_cdma_prep_memcpy(struct dma_chan *dchan, dma_addr_t dma_dst,
			dma_addr_t dma_src, size_t len, unsigned long flags)
{
	struct xilinx_dma_chan *chan = to_xilinx_chan(dchan);
	struct xilinx_dma_tx_descriptor *desc;
	struct xilinx_cdma_tx_segment *segment;
	struct xilinx_cdma_desc_hw *hw;

	if (!len || len > XILINX_DMA_MAX_TRANS_LEN)
		return NULL;

	desc = xilinx_dma_alloc_tx_descriptor(chan);
	if (!desc)
		return NULL;

	dma_async_tx_descriptor_init(&desc->async_tx, &chan->common);
	desc->async_tx.tx_submit = xilinx_dma_tx_submit;

	/* Allocate the link descriptor from DMA pool */
	segment = xilinx_cdma_alloc_tx_segment(chan);
	if (!segment)
		goto error;

	hw = &segment->hw;
	hw->control = len;
	hw->src_addr = dma_src;
	hw->dest_addr = dma_dst;
	if (chan->ext_addr) {
		hw->src_addr_msb = upper_32_bits(dma_src);
		hw->dest_addr_msb = upper_32_bits(dma_dst);
	}

	/* Insert the segment into the descriptor segments list. */
	list_add_tail(&segment->node, &desc->segments);

	desc->async_tx.phys = segment->phys;
	hw->next_desc = segment->phys;

	return &desc->async_tx;

error:
	xilinx_dma_free_tx_descriptor(chan, desc);
	return NULL;
}

/**
 * xilinx_dma_prep_slave_sg - prepare descriptors for a DMA_SLAVE transaction
 * @dchan: DMA channel
 * @sgl: scatterlist to transfer to/from
 * @sg_len: number of entries in @scatterlist
 * @direction: DMA direction
 * @flags: transfer ack flags
 * @context: APP words of the descriptor
 *
 * Return: Async transaction descriptor on success and NULL on failure
 */
static struct dma_async_tx_descriptor *xilinx_dma_prep_slave_sg(
	struct dma_chan *dchan, struct scatterlist *sgl, unsigned int sg_len,
	enum dma_transfer_direction direction, unsigned long flags,
	void *context)
{
	struct xilinx_dma_chan *chan = to_xilinx_chan(dchan);
	struct xilinx_dma_tx_descriptor *desc;
	struct xilinx_axidma_tx_segment *segment = NULL;
	u32 *app_w = (u32 *)context;
	struct scatterlist *sg;
	size_t copy;
	size_t sg_used;
	unsigned int i;

	if (!is_slave_direction(direction))
		return NULL;

	/* Allocate a transaction descriptor. */
	desc = xilinx_dma_alloc_tx_descriptor(chan);
	if (!desc)
		return NULL;

	dma_async_tx_descriptor_init(&desc->async_tx, &chan->common);
	desc->async_tx.tx_submit = xilinx_dma_tx_submit;

	/* Build transactions using information in the scatter gather list */
	for_each_sg(sgl, sg, sg_len, i) {
		sg_used = 0;

		/* Loop until the entire scatterlist entry is used */
		while (sg_used < sg_dma_len(sg)) {
			struct xilinx_axidma_desc_hw *hw;

			/* Get a free segment */
			segment = xilinx_axidma_alloc_tx_segment(chan);
			if (!segment)
				goto error;

			/*
			 * Calculate the maximum number of bytes to transfer,
			 * making sure it is less than the hw limit
			 */
			copy = min_t(size_t, sg_dma_len(sg) - sg_used,
				     XILINX_DMA_MAX_TRANS_LEN);
			hw = &segment->hw;

			/* Fill in the descriptor */
			xilinx_axidma_buf(chan, hw, sg_dma_address(sg),
					  sg_used, 0);

			hw->control = copy;

			if (chan->direction == DMA_MEM_TO_DEV) {
				if (app_w)
					memcpy(hw->app, app_w, sizeof(u32) *
					       XILINX_DMA_NUM_APP_WORDS);
			}

			sg_used += copy;

			/*
			 * Insert the segment into the descriptor segments
			 * list.
			 */
			list_add_tail(&segment->node, &desc->segments);
		}
	}

	segment = list_first_entry(&desc->segments,
				   struct xilinx_axidma_tx_segment, node);
	desc->async_tx.phys = segment->phys;

	/* For the last DMA_MEM_TO_DEV transfer, set EOP */
	if (chan->direction == DMA_MEM_TO_DEV) {
		segment->hw.control |= XILINX_DMA_BD_SOP;
		segment = list_last_entry(&desc->segments,
					  struct xilinx_axidma_tx_segment,
					  node);
		segment->hw.control |= XILINX_DMA_BD_EOP;
	}

	return &desc->async_tx;

error:
	xilinx_dma_free_tx_descriptor(chan, desc);
	return NULL;
}

/**
 * xilinx_dma_prep_dma_cyclic - prepare descriptors for a DMA_SLAVE transaction
 * @dchan: DMA channel
 * @buf_addr: Physical address of the buffer
 * @buf_len: Total length of the cyclic buffers
 * @period_len: length of individual cyclic buffer
 * @direction: DMA direction
 * @flags: transfer ack flags
 *
 * Return: Async transaction descriptor on success and NULL on failure
 */
static struct dma_async_tx_descriptor *xilinx_dma_prep_dma_cyclic(
	struct dma_chan *dchan, dma_addr_t buf_addr, size_t buf_len,
	size_t period_len, enum dma_transfer_direction direction,
	unsigned long flags)
{
	struct xilinx_dma_chan *chan = to_xilinx_chan(dchan);
	struct xilinx_dma_tx_descriptor *desc;
	struct xilinx_axidma_tx_segment *segment, *head_segment, *prev = NULL;
	size_t copy, sg_used;
	unsigned int num_periods;
	int i;
	u32 reg;

	if (!period_len)
		return NULL;

	num_periods = buf_len / period_len;

	if (!num_periods)
		return NULL;

	if (!is_slave_direction(direction))
		return NULL;

	/* Allocate a transaction descriptor. */
	desc = xilinx_dma_alloc_tx_descriptor(chan);
	if (!desc)
		return NULL;

	chan->direction = direction;
	dma_async_tx_descriptor_init(&desc->async_tx, &chan->common);
	desc->async_tx.tx_submit = xilinx_dma_tx_submit;

	for (i = 0; i < num_periods; ++i) {
		sg_used = 0;

		while (sg_used < period_len) {
			struct xilinx_axidma_desc_hw *hw;

			/* Get a free segment */
			segment = xilinx_axidma_alloc_tx_segment(chan);
			if (!segment)
				goto error;

			/*
			 * Calculate the maximum number of bytes to transfer,
			 * making sure it is less than the hw limit
			 */
			copy = min_t(size_t, period_len - sg_used,
				     XILINX_DMA_MAX_TRANS_LEN);
			hw = &segment->hw;
			xilinx_axidma_buf(chan, hw, buf_addr, sg_used,
					  period_len * i);
			hw->control = copy;

			if (prev)
				prev->hw.next_desc = segment->phys;

			prev = segment;
			sg_used += copy;

			/*
			 * Insert the segment into the descriptor segments
			 * list.
			 */
			list_add_tail(&segment->node, &desc->segments);
		}
	}

	head_segment = list_first_entry(&desc->segments,
				   struct xilinx_axidma_tx_segment, node);
	desc->async_tx.phys = head_segment->phys;

	desc->cyclic = true;
	reg = dma_ctrl_read(chan, XILINX_DMA_REG_DMACR);
	reg |= XILINX_DMA_CR_CYCLIC_BD_EN_MASK;
	dma_ctrl_write(chan, XILINX_DMA_REG_DMACR, reg);

	segment = list_last_entry(&desc->segments,
				  struct xilinx_axidma_tx_segment,
				  node);
	segment->hw.next_desc = (u32) head_segment->phys;

	/* For the last DMA_MEM_TO_DEV transfer, set EOP */
	if (direction == DMA_MEM_TO_DEV) {
		head_segment->hw.control |= XILINX_DMA_BD_SOP;
		segment->hw.control |= XILINX_DMA_BD_EOP;
	}

	return &desc->async_tx;

error:
	xilinx_dma_free_tx_descriptor(chan, desc);
	return NULL;
}

/**
 * xilinx_dma_prep_interleaved - prepare a descriptor for a
 *	DMA_SLAVE transaction
 * @dchan: DMA channel
 * @xt: Interleaved template pointer
 * @flags: transfer ack flags
 *
 * Return: Async transaction descriptor on success and NULL on failure
 */
static struct dma_async_tx_descriptor *
xilinx_dma_prep_interleaved(struct dma_chan *dchan,
				 struct dma_interleaved_template *xt,
				 unsigned long flags)
{
	struct xilinx_dma_chan *chan = to_xilinx_chan(dchan);
	struct xilinx_dma_tx_descriptor *desc;
	struct xilinx_axidma_tx_segment *segment;
	struct xilinx_axidma_desc_hw *hw;

	if (!is_slave_direction(xt->dir))
		return NULL;

	if (!xt->numf || !xt->sgl[0].size)
		return NULL;

	if (xt->frame_size != 1)
		return NULL;

	/* Allocate a transaction descriptor. */
	desc = xilinx_dma_alloc_tx_descriptor(chan);
	if (!desc)
		return NULL;

	chan->direction = xt->dir;
	dma_async_tx_descriptor_init(&desc->async_tx, &chan->common);
	desc->async_tx.tx_submit = xilinx_dma_tx_submit;

	/* Get a free segment */
	segment = xilinx_axidma_alloc_tx_segment(chan);
	if (!segment)
		goto error;

	hw = &segment->hw;

	/* Fill in the descriptor */
	if (xt->dir != DMA_MEM_TO_DEV)
		hw->buf_addr = xt->dst_start;
	else
		hw->buf_addr = xt->src_start;

	hw->mcdma_control = chan->tdest & XILINX_DMA_BD_TDEST_MASK;
	hw->vsize_stride = (xt->numf << XILINX_DMA_BD_VSIZE_SHIFT) &
			    XILINX_DMA_BD_VSIZE_MASK;
	hw->vsize_stride |= (xt->sgl[0].icg + xt->sgl[0].size) &
			    XILINX_DMA_BD_STRIDE_MASK;
	hw->control = xt->sgl[0].size & XILINX_DMA_BD_HSIZE_MASK;

	/*
	 * Insert the segment into the descriptor segments
	 * list.
	 */
	list_add_tail(&segment->node, &desc->segments);


	segment = list_first_entry(&desc->segments,
				   struct xilinx_axidma_tx_segment, node);
	desc->async_tx.phys = segment->phys;

	/* For the last DMA_MEM_TO_DEV transfer, set EOP */
	if (xt->dir == DMA_MEM_TO_DEV) {
		segment->hw.control |= XILINX_DMA_BD_SOP;
		segment = list_last_entry(&desc->segments,
					  struct xilinx_axidma_tx_segment,
					  node);
		segment->hw.control |= XILINX_DMA_BD_EOP;
	}

	return &desc->async_tx;

error:
	xilinx_dma_free_tx_descriptor(chan, desc);
	return NULL;
}

/**
 * xilinx_dma_terminate_all - Halt the channel and free descriptors
 * @dchan: Driver specific DMA Channel pointer
 *
 * Return: '0' always.
 */
static int xilinx_dma_terminate_all(struct dma_chan *dchan)
{
	struct xilinx_dma_chan *chan = to_xilinx_chan(dchan);
	u32 reg;
	int err;

	if (chan->cyclic)
		xilinx_dma_chan_reset(chan);

	err = chan->stop_transfer(chan);
	if (err) {
		dev_err(chan->dev, "Cannot stop channel %p: %x\n",
			chan, dma_ctrl_read(chan, XILINX_DMA_REG_DMASR));
		chan->err = true;
	}

	/* Remove and free all of the descriptors in the lists */
	xilinx_dma_free_descriptors(chan);
	chan->idle = true;

	if (chan->cyclic) {
		reg = dma_ctrl_read(chan, XILINX_DMA_REG_DMACR);
		reg &= ~XILINX_DMA_CR_CYCLIC_BD_EN_MASK;
		dma_ctrl_write(chan, XILINX_DMA_REG_DMACR, reg);
		chan->cyclic = false;
	}

	if ((chan->xdev->dma_config->dmatype == XDMA_TYPE_CDMA) && chan->has_sg)
		dma_ctrl_clr(chan, XILINX_DMA_REG_DMACR,
			     XILINX_CDMA_CR_SGMODE);

	return 0;
}

/**
 * xilinx_dma_channel_set_config - Configure VDMA channel
 * Run-time configuration for Axi VDMA, supports:
 * . halt the channel
 * . configure interrupt coalescing and inter-packet delay threshold
 * . start/stop parking
 * . enable genlock
 *
 * @dchan: DMA channel
 * @cfg: VDMA device configuration pointer
 *
 * Return: '0' on success and failure value on error
 */
int xilinx_vdma_channel_set_config(struct dma_chan *dchan,
					struct xilinx_vdma_config *cfg)
{
	struct xilinx_dma_chan *chan = to_xilinx_chan(dchan);
	u32 dmacr;

	if (cfg->reset)
		return xilinx_dma_chan_reset(chan);

	dmacr = dma_ctrl_read(chan, XILINX_DMA_REG_DMACR);

	chan->config.frm_dly = cfg->frm_dly;
	chan->config.park = cfg->park;

	/* genlock settings */
	chan->config.gen_lock = cfg->gen_lock;
	chan->config.master = cfg->master;

	if (cfg->gen_lock && chan->genlock) {
		dmacr |= XILINX_DMA_DMACR_GENLOCK_EN;
		dmacr |= cfg->master << XILINX_DMA_DMACR_MASTER_SHIFT;
	}

	chan->config.frm_cnt_en = cfg->frm_cnt_en;
	chan->config.vflip_en = cfg->vflip_en;

	if (cfg->park)
		chan->config.park_frm = cfg->park_frm;
	else
		chan->config.park_frm = -1;

	chan->config.coalesc = cfg->coalesc;
	chan->config.delay = cfg->delay;

	if (cfg->coalesc <= XILINX_DMA_DMACR_FRAME_COUNT_MAX) {
		dmacr |= cfg->coalesc << XILINX_DMA_DMACR_FRAME_COUNT_SHIFT;
		chan->config.coalesc = cfg->coalesc;
	}

	if (cfg->delay <= XILINX_DMA_DMACR_DELAY_MAX) {
		dmacr |= cfg->delay << XILINX_DMA_DMACR_DELAY_SHIFT;
		chan->config.delay = cfg->delay;
	}

	/* FSync Source selection */
	dmacr &= ~XILINX_DMA_DMACR_FSYNCSRC_MASK;
	dmacr |= cfg->ext_fsync << XILINX_DMA_DMACR_FSYNCSRC_SHIFT;

	dma_ctrl_write(chan, XILINX_DMA_REG_DMACR, dmacr);

	return 0;
}
EXPORT_SYMBOL(xilinx_vdma_channel_set_config);

/* -----------------------------------------------------------------------------
 * Probe and remove
 */

/**
 * xilinx_dma_chan_remove - Per Channel remove function
 * @chan: Driver specific DMA channel
 */
static void xilinx_dma_chan_remove(struct xilinx_dma_chan *chan)
{
	/* Disable all interrupts */
	dma_ctrl_clr(chan, XILINX_DMA_REG_DMACR,
		      XILINX_DMA_DMAXR_ALL_IRQ_MASK);

	if (chan->irq > 0)
		free_irq(chan->irq, chan);

	tasklet_kill(&chan->tasklet);

	list_del(&chan->common.device_node);
}

static int axidma_clk_init(struct platform_device *pdev, struct clk **axi_clk,
			    struct clk **tx_clk, struct clk **rx_clk,
			    struct clk **sg_clk, struct clk **tmp_clk)
{
	int err;

	*tmp_clk = NULL;

	*axi_clk = devm_clk_get(&pdev->dev, "s_axi_lite_aclk");
	if (IS_ERR(*axi_clk)) {
		err = PTR_ERR(*axi_clk);
		dev_err(&pdev->dev, "failed to get axi_aclk (%d)\n", err);
		return err;
	}

	*tx_clk = devm_clk_get(&pdev->dev, "m_axi_mm2s_aclk");
	if (IS_ERR(*tx_clk))
		*tx_clk = NULL;

	*rx_clk = devm_clk_get(&pdev->dev, "m_axi_s2mm_aclk");
	if (IS_ERR(*rx_clk))
		*rx_clk = NULL;

	*sg_clk = devm_clk_get(&pdev->dev, "m_axi_sg_aclk");
	if (IS_ERR(*sg_clk))
		*sg_clk = NULL;

	err = clk_prepare_enable(*axi_clk);
	if (err) {
		dev_err(&pdev->dev, "failed to enable axi_clk (%d)\n", err);
		return err;
	}

	err = clk_prepare_enable(*tx_clk);
	if (err) {
		dev_err(&pdev->dev, "failed to enable tx_clk (%d)\n", err);
		goto err_disable_axiclk;
	}

	err = clk_prepare_enable(*rx_clk);
	if (err) {
		dev_err(&pdev->dev, "failed to enable rx_clk (%d)\n", err);
		goto err_disable_txclk;
	}

	err = clk_prepare_enable(*sg_clk);
	if (err) {
		dev_err(&pdev->dev, "failed to enable sg_clk (%d)\n", err);
		goto err_disable_rxclk;
	}

	return 0;

err_disable_rxclk:
	clk_disable_unprepare(*rx_clk);
err_disable_txclk:
	clk_disable_unprepare(*tx_clk);
err_disable_axiclk:
	clk_disable_unprepare(*axi_clk);

	return err;
}

static int axicdma_clk_init(struct platform_device *pdev, struct clk **axi_clk,
			    struct clk **dev_clk, struct clk **tmp_clk,
			    struct clk **tmp1_clk, struct clk **tmp2_clk)
{
	int err;

	*tmp_clk = NULL;
	*tmp1_clk = NULL;
	*tmp2_clk = NULL;

	*axi_clk = devm_clk_get(&pdev->dev, "s_axi_lite_aclk");
	if (IS_ERR(*axi_clk)) {
		err = PTR_ERR(*axi_clk);
		dev_err(&pdev->dev, "failed to get axi_clk (%d)\n", err);
		return err;
	}

	*dev_clk = devm_clk_get(&pdev->dev, "m_axi_aclk");
	if (IS_ERR(*dev_clk)) {
		err = PTR_ERR(*dev_clk);
		dev_err(&pdev->dev, "failed to get dev_clk (%d)\n", err);
		return err;
	}

	err = clk_prepare_enable(*axi_clk);
	if (err) {
		dev_err(&pdev->dev, "failed to enable axi_clk (%d)\n", err);
		return err;
	}

	err = clk_prepare_enable(*dev_clk);
	if (err) {
		dev_err(&pdev->dev, "failed to enable dev_clk (%d)\n", err);
		goto err_disable_axiclk;
	}

	return 0;

err_disable_axiclk:
	clk_disable_unprepare(*axi_clk);

	return err;
}

static int axivdma_clk_init(struct platform_device *pdev, struct clk **axi_clk,
			    struct clk **tx_clk, struct clk **txs_clk,
			    struct clk **rx_clk, struct clk **rxs_clk)
{
	int err;

	*axi_clk = devm_clk_get(&pdev->dev, "s_axi_lite_aclk");
	if (IS_ERR(*axi_clk)) {
		err = PTR_ERR(*axi_clk);
		dev_err(&pdev->dev, "failed to get axi_aclk (%d)\n", err);
		return err;
	}

	*tx_clk = devm_clk_get(&pdev->dev, "m_axi_mm2s_aclk");
	if (IS_ERR(*tx_clk))
		*tx_clk = NULL;

	*txs_clk = devm_clk_get(&pdev->dev, "m_axis_mm2s_aclk");
	if (IS_ERR(*txs_clk))
		*txs_clk = NULL;

	*rx_clk = devm_clk_get(&pdev->dev, "m_axi_s2mm_aclk");
	if (IS_ERR(*rx_clk))
		*rx_clk = NULL;

	*rxs_clk = devm_clk_get(&pdev->dev, "s_axis_s2mm_aclk");
	if (IS_ERR(*rxs_clk))
		*rxs_clk = NULL;

	err = clk_prepare_enable(*axi_clk);
	if (err) {
		dev_err(&pdev->dev, "failed to enable axi_clk (%d)\n", err);
		return err;
	}

	err = clk_prepare_enable(*tx_clk);
	if (err) {
		dev_err(&pdev->dev, "failed to enable tx_clk (%d)\n", err);
		goto err_disable_axiclk;
	}

	err = clk_prepare_enable(*txs_clk);
	if (err) {
		dev_err(&pdev->dev, "failed to enable txs_clk (%d)\n", err);
		goto err_disable_txclk;
	}

	err = clk_prepare_enable(*rx_clk);
	if (err) {
		dev_err(&pdev->dev, "failed to enable rx_clk (%d)\n", err);
		goto err_disable_txsclk;
	}

	err = clk_prepare_enable(*rxs_clk);
	if (err) {
		dev_err(&pdev->dev, "failed to enable rxs_clk (%d)\n", err);
		goto err_disable_rxclk;
	}

	return 0;

err_disable_rxclk:
	clk_disable_unprepare(*rx_clk);
err_disable_txsclk:
	clk_disable_unprepare(*txs_clk);
err_disable_txclk:
	clk_disable_unprepare(*tx_clk);
err_disable_axiclk:
	clk_disable_unprepare(*axi_clk);

	return err;
}

static void xdma_disable_allclks(struct xilinx_dma_device *xdev)
{
	clk_disable_unprepare(xdev->rxs_clk);
	clk_disable_unprepare(xdev->rx_clk);
	clk_disable_unprepare(xdev->txs_clk);
	clk_disable_unprepare(xdev->tx_clk);
	clk_disable_unprepare(xdev->axi_clk);
}

/**
 * xilinx_dma_chan_probe - Per Channel Probing
 * It get channel features from the device tree entry and
 * initialize special channel handling routines
 *
 * @xdev: Driver specific device structure
 * @node: Device node
 * @chan_id: DMA Channel id
 *
 * Return: '0' on success and failure value on error
 */
static int xilinx_dma_chan_probe(struct xilinx_dma_device *xdev,
				  struct device_node *node, int chan_id)
{
	struct xilinx_dma_chan *chan;
	bool has_dre = false;
	u32 value, width;
	int err;

	/* Allocate and initialize the channel structure */
	chan = devm_kzalloc(xdev->dev, sizeof(*chan), GFP_KERNEL);
	if (!chan)
		return -ENOMEM;

	chan->dev = xdev->dev;
	chan->xdev = xdev;
	chan->has_sg = xdev->has_sg;
	chan->desc_pendingcount = 0x0;
	chan->ext_addr = xdev->ext_addr;
	/* This variable ensures that descriptors are not
	 * Submitted when dma engine is in progress. This variable is
	 * Added to avoid polling for a bit in the status register to
	 * Know dma state in the driver hot path.
	 */
	chan->idle = true;

	spin_lock_init(&chan->lock);
	INIT_LIST_HEAD(&chan->pending_list);
	INIT_LIST_HEAD(&chan->done_list);
	INIT_LIST_HEAD(&chan->active_list);
	INIT_LIST_HEAD(&chan->free_seg_list);

	/* Retrieve the channel properties from the device tree */
	has_dre = of_property_read_bool(node, "xlnx,include-dre");

	chan->genlock = of_property_read_bool(node, "xlnx,genlock-mode");

	err = of_property_read_u32(node, "xlnx,datawidth", &value);
	if (err) {
		dev_err(xdev->dev, "missing xlnx,datawidth property\n");
		return err;
	}
	width = value >> 3; /* Convert bits to bytes */

	/* If data width is greater than 8 bytes, DRE is not in hw */
	if (width > 8)
		has_dre = false;

	if (!has_dre)
		xdev->common.copy_align = fls(width - 1);

	if (of_device_is_compatible(node, "xlnx,axi-vdma-mm2s-channel") ||
	    of_device_is_compatible(node, "xlnx,axi-dma-mm2s-channel") ||
	    of_device_is_compatible(node, "xlnx,axi-cdma-channel")) {
		chan->direction = DMA_MEM_TO_DEV;
		chan->id = chan_id;
		chan->tdest = chan_id;

		chan->ctrl_offset = XILINX_DMA_MM2S_CTRL_OFFSET;
		if (xdev->dma_config->dmatype == XDMA_TYPE_VDMA) {
			chan->desc_offset = XILINX_VDMA_MM2S_DESC_OFFSET;
			chan->config.park = 1;

			if (xdev->flush_on_fsync == XILINX_DMA_FLUSH_BOTH ||
			    xdev->flush_on_fsync == XILINX_DMA_FLUSH_MM2S)
				chan->flush_on_fsync = true;
		}
	} else if (of_device_is_compatible(node,
					   "xlnx,axi-vdma-s2mm-channel") ||
		   of_device_is_compatible(node,
					   "xlnx,axi-dma-s2mm-channel")) {
		chan->direction = DMA_DEV_TO_MEM;
		chan->id = chan_id;
		chan->tdest = chan_id - xdev->nr_channels;
		chan->has_vflip = of_property_read_bool(node,
					"xlnx,enable-vert-flip");
		if (chan->has_vflip) {
			chan->config.vflip_en = dma_read(chan,
				XILINX_VDMA_REG_ENABLE_VERTICAL_FLIP) &
				XILINX_VDMA_ENABLE_VERTICAL_FLIP;
		}

		chan->ctrl_offset = XILINX_DMA_S2MM_CTRL_OFFSET;
		if (xdev->dma_config->dmatype == XDMA_TYPE_VDMA) {
			chan->desc_offset = XILINX_VDMA_S2MM_DESC_OFFSET;
			chan->config.park = 1;

			if (xdev->flush_on_fsync == XILINX_DMA_FLUSH_BOTH ||
			    xdev->flush_on_fsync == XILINX_DMA_FLUSH_S2MM)
				chan->flush_on_fsync = true;
		}
	} else {
		dev_err(xdev->dev, "Invalid channel compatible node\n");
		return -EINVAL;
	}

	/* Request the interrupt */
	chan->irq = irq_of_parse_and_map(node, 0);
	err = request_irq(chan->irq, xilinx_dma_irq_handler, IRQF_SHARED,
			  "xilinx-dma-controller", chan);
	if (err) {
		dev_err(xdev->dev, "unable to request IRQ %d\n", chan->irq);
		return err;
	}

	if (xdev->dma_config->dmatype == XDMA_TYPE_AXIDMA) {
		chan->start_transfer = xilinx_dma_start_transfer;
		chan->stop_transfer = xilinx_dma_stop_transfer;
	} else if (xdev->dma_config->dmatype == XDMA_TYPE_CDMA) {
		chan->start_transfer = xilinx_cdma_start_transfer;
		chan->stop_transfer = xilinx_cdma_stop_transfer;
	} else {
		chan->start_transfer = xilinx_vdma_start_transfer;
		chan->stop_transfer = xilinx_dma_stop_transfer;
	}

	/* Initialize the tasklet */
	tasklet_init(&chan->tasklet, xilinx_dma_do_tasklet,
			(unsigned long)chan);

	/*
	 * Initialize the DMA channel and add it to the DMA engine channels
	 * list.
	 */
	chan->common.device = &xdev->common;

	list_add_tail(&chan->common.device_node, &xdev->common.channels);
	xdev->chan[chan->id] = chan;

	/* Reset the channel */
	err = xilinx_dma_chan_reset(chan);
	if (err < 0) {
		dev_err(xdev->dev, "Reset channel failed\n");
		return err;
	}

	return 0;
}

/**
 * xilinx_dma_child_probe - Per child node probe
 * It get number of dma-channels per child node from
 * device-tree and initializes all the channels.
 *
 * @xdev: Driver specific device structure
 * @node: Device node
 *
 * Return: 0 always.
 */
static int xilinx_dma_child_probe(struct xilinx_dma_device *xdev,
				    struct device_node *node)
{
	int ret, i, nr_channels = 1;

	ret = of_property_read_u32(node, "dma-channels", &nr_channels);
	if ((ret < 0) && xdev->mcdma)
		dev_warn(xdev->dev, "missing dma-channels property\n");

	for (i = 0; i < nr_channels; i++)
		xilinx_dma_chan_probe(xdev, node, xdev->chan_id++);

	xdev->nr_channels += nr_channels;

	return 0;
}

/**
 * of_dma_xilinx_xlate - Translation function
 * @dma_spec: Pointer to DMA specifier as found in the device tree
 * @ofdma: Pointer to DMA controller data
 *
 * Return: DMA channel pointer on success and NULL on error
 */
static struct dma_chan *of_dma_xilinx_xlate(struct of_phandle_args *dma_spec,
						struct of_dma *ofdma)
{
	struct xilinx_dma_device *xdev = ofdma->of_dma_data;
	int chan_id = dma_spec->args[0];

	if (chan_id >= xdev->nr_channels || !xdev->chan[chan_id])
		return NULL;

	return dma_get_slave_channel(&xdev->chan[chan_id]->common);
}

static const struct xilinx_dma_config axidma_config = {
	.dmatype = XDMA_TYPE_AXIDMA,
	.clk_init = axidma_clk_init,
};

static const struct xilinx_dma_config axicdma_config = {
	.dmatype = XDMA_TYPE_CDMA,
	.clk_init = axicdma_clk_init,
};

static const struct xilinx_dma_config axivdma_config = {
	.dmatype = XDMA_TYPE_VDMA,
	.clk_init = axivdma_clk_init,
};

static const struct of_device_id xilinx_dma_of_ids[] = {
	{ .compatible = "xlnx,axi-dma-1.00.a", .data = &axidma_config },
	{ .compatible = "xlnx,axi-cdma-1.00.a", .data = &axicdma_config },
	{ .compatible = "xlnx,axi-vdma-1.00.a", .data = &axivdma_config },
	{}
};
MODULE_DEVICE_TABLE(of, xilinx_dma_of_ids);

/**
 * xilinx_dma_probe - Driver probe function
 * @pdev: Pointer to the platform_device structure
 *
 * Return: '0' on success and failure value on error
 */
static int xilinx_dma_probe(struct platform_device *pdev)
{
	int (*clk_init)(struct platform_device *, struct clk **, struct clk **,
			struct clk **, struct clk **, struct clk **)
					= axivdma_clk_init;
	struct device_node *node = pdev->dev.of_node;
	struct xilinx_dma_device *xdev;
	struct device_node *child, *np = pdev->dev.of_node;
	struct resource *io;
	u32 num_frames, addr_width;
	int i, err;

	/* Allocate and initialize the DMA engine structure */
	xdev = devm_kzalloc(&pdev->dev, sizeof(*xdev), GFP_KERNEL);
	if (!xdev)
		return -ENOMEM;

	xdev->dev = &pdev->dev;
	if (np) {
		const struct of_device_id *match;

		match = of_match_node(xilinx_dma_of_ids, np);
		if (match && match->data) {
			xdev->dma_config = match->data;
			clk_init = xdev->dma_config->clk_init;
		}
	}

	err = clk_init(pdev, &xdev->axi_clk, &xdev->tx_clk, &xdev->txs_clk,
		       &xdev->rx_clk, &xdev->rxs_clk);
	if (err)
		return err;

	/* Request and map I/O memory */
	io = platform_get_resource(pdev, IORESOURCE_MEM, 0);
	xdev->regs = devm_ioremap_resource(&pdev->dev, io);
	if (IS_ERR(xdev->regs))
		return PTR_ERR(xdev->regs);

	/* Retrieve the DMA engine properties from the device tree */
	xdev->has_sg = of_property_read_bool(node, "xlnx,include-sg");
	if (xdev->dma_config->dmatype == XDMA_TYPE_AXIDMA)
		xdev->mcdma = of_property_read_bool(node, "xlnx,mcdma");

	if (xdev->dma_config->dmatype == XDMA_TYPE_VDMA) {
		err = of_property_read_u32(node, "xlnx,num-fstores",
					   &num_frames);
		if (err < 0) {
			dev_err(xdev->dev,
				"missing xlnx,num-fstores property\n");
			return err;
		}

		err = of_property_read_u32(node, "xlnx,flush-fsync",
					   &xdev->flush_on_fsync);
		if (err < 0)
			dev_warn(xdev->dev,
				 "missing xlnx,flush-fsync property\n");
	}

	err = of_property_read_u32(node, "xlnx,addrwidth", &addr_width);
	if (err < 0)
		dev_warn(xdev->dev, "missing xlnx,addrwidth property\n");

	if (addr_width > 32)
		xdev->ext_addr = true;
	else
		xdev->ext_addr = false;

	/* Set the dma mask bits */
	dma_set_mask(xdev->dev, DMA_BIT_MASK(addr_width));

	/* Initialize the DMA engine */
	xdev->common.dev = &pdev->dev;

	INIT_LIST_HEAD(&xdev->common.channels);
	if (!(xdev->dma_config->dmatype == XDMA_TYPE_CDMA)) {
		dma_cap_set(DMA_SLAVE, xdev->common.cap_mask);
		dma_cap_set(DMA_PRIVATE, xdev->common.cap_mask);
	}

	xdev->common.device_alloc_chan_resources =
				xilinx_dma_alloc_chan_resources;
	xdev->common.device_free_chan_resources =
				xilinx_dma_free_chan_resources;
	xdev->common.device_terminate_all = xilinx_dma_terminate_all;
	xdev->common.device_tx_status = xilinx_dma_tx_status;
	xdev->common.device_issue_pending = xilinx_dma_issue_pending;
	if (xdev->dma_config->dmatype == XDMA_TYPE_AXIDMA) {
		dma_cap_set(DMA_CYCLIC, xdev->common.cap_mask);
		xdev->common.device_prep_slave_sg = xilinx_dma_prep_slave_sg;
		xdev->common.device_prep_dma_cyclic =
					  xilinx_dma_prep_dma_cyclic;
		xdev->common.device_prep_interleaved_dma =
					xilinx_dma_prep_interleaved;
		/* Residue calculation is supported by only AXI DMA */
		xdev->common.residue_granularity =
					  DMA_RESIDUE_GRANULARITY_SEGMENT;
	} else if (xdev->dma_config->dmatype == XDMA_TYPE_CDMA) {
		dma_cap_set(DMA_MEMCPY, xdev->common.cap_mask);
		xdev->common.device_prep_dma_memcpy = xilinx_cdma_prep_memcpy;
	} else {
		xdev->common.device_prep_interleaved_dma =
				xilinx_vdma_dma_prep_interleaved;
	}

	platform_set_drvdata(pdev, xdev);

	/* Initialize the channels */
	for_each_child_of_node(node, child) {
		err = xilinx_dma_child_probe(xdev, child);
		if (err < 0)
			goto disable_clks;
	}

	if (xdev->dma_config->dmatype == XDMA_TYPE_VDMA) {
		for (i = 0; i < xdev->nr_channels; i++)
			if (xdev->chan[i])
				xdev->chan[i]->num_frms = num_frames;
	}

	/* Register the DMA engine with the core */
	dma_async_device_register(&xdev->common);

	err = of_dma_controller_register(node, of_dma_xilinx_xlate,
					 xdev);
	if (err < 0) {
		dev_err(&pdev->dev, "Unable to register DMA to DT\n");
		dma_async_device_unregister(&xdev->common);
		goto error;
	}

	if (xdev->dma_config->dmatype == XDMA_TYPE_AXIDMA)
		dev_info(&pdev->dev, "Xilinx AXI DMA Engine Driver Probed!!\n");
	else if (xdev->dma_config->dmatype == XDMA_TYPE_CDMA)
		dev_info(&pdev->dev, "Xilinx AXI CDMA Engine Driver Probed!!\n");
	else
		dev_info(&pdev->dev, "Xilinx AXI VDMA Engine Driver Probed!!\n");

	return 0;

disable_clks:
	xdma_disable_allclks(xdev);
error:
	for (i = 0; i < xdev->nr_channels; i++)
		if (xdev->chan[i])
			xilinx_dma_chan_remove(xdev->chan[i]);

	return err;
}

/**
 * xilinx_dma_remove - Driver remove function
 * @pdev: Pointer to the platform_device structure
 *
 * Return: Always '0'
 */
static int xilinx_dma_remove(struct platform_device *pdev)
{
	struct xilinx_dma_device *xdev = platform_get_drvdata(pdev);
	int i;

	of_dma_controller_free(pdev->dev.of_node);

	dma_async_device_unregister(&xdev->common);

	for (i = 0; i < xdev->nr_channels; i++)
		if (xdev->chan[i])
			xilinx_dma_chan_remove(xdev->chan[i]);

	xdma_disable_allclks(xdev);

	return 0;
}

static struct platform_driver xilinx_vdma_driver = {
	.driver = {
		.name = "xilinx-vdma",
		.of_match_table = xilinx_dma_of_ids,
	},
	.probe = xilinx_dma_probe,
	.remove = xilinx_dma_remove,
};

module_platform_driver(xilinx_vdma_driver);

MODULE_AUTHOR("Xilinx, Inc.");
MODULE_DESCRIPTION("Xilinx VDMA driver");
MODULE_LICENSE("GPL v2");<|MERGE_RESOLUTION|>--- conflicted
+++ resolved
@@ -894,16 +894,10 @@
 		 * so allocating a desc segment during channel allocation for
 		 * programming tail descriptor.
 		 */
-<<<<<<< HEAD
-		chan->cyclic_seg_v = dma_zalloc_coherent(chan->dev,
-					sizeof(*chan->cyclic_seg_v),
-					&chan->cyclic_seg_p, GFP_KERNEL);
-=======
 		chan->cyclic_seg_v = dma_alloc_coherent(chan->dev,
 							sizeof(*chan->cyclic_seg_v),
 							&chan->cyclic_seg_p,
 							GFP_KERNEL);
->>>>>>> f17b5f06
 		if (!chan->cyclic_seg_v) {
 			dev_err(chan->dev,
 				"unable to allocate desc segment for cyclic DMA\n");
