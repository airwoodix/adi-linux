/*
 * processor_idle - idle state submodule to the ACPI processor driver
 *
 *  Copyright (C) 2001, 2002 Andy Grover <andrew.grover@intel.com>
 *  Copyright (C) 2001, 2002 Paul Diefenbaugh <paul.s.diefenbaugh@intel.com>
 *  Copyright (C) 2004, 2005 Dominik Brodowski <linux@brodo.de>
 *  Copyright (C) 2004  Anil S Keshavamurthy <anil.s.keshavamurthy@intel.com>
 *  			- Added processor hotplug support
 *  Copyright (C) 2005  Venkatesh Pallipadi <venkatesh.pallipadi@intel.com>
 *  			- Added support for C3 on SMP
 *
 * ~~~~~~~~~~~~~~~~~~~~~~~~~~~~~~~~~~~~~~~~~~~~~~~~~~~~~~~~~~~~~~~~~~~~~~~~~~
 *
 *  This program is free software; you can redistribute it and/or modify
 *  it under the terms of the GNU General Public License as published by
 *  the Free Software Foundation; either version 2 of the License, or (at
 *  your option) any later version.
 *
 *  This program is distributed in the hope that it will be useful, but
 *  WITHOUT ANY WARRANTY; without even the implied warranty of
 *  MERCHANTABILITY or FITNESS FOR A PARTICULAR PURPOSE.  See the GNU
 *  General Public License for more details.
 *
 *  You should have received a copy of the GNU General Public License along
 *  with this program; if not, write to the Free Software Foundation, Inc.,
 *  59 Temple Place, Suite 330, Boston, MA 02111-1307 USA.
 *
 * ~~~~~~~~~~~~~~~~~~~~~~~~~~~~~~~~~~~~~~~~~~~~~~~~~~~~~~~~~~~~~~~~~~~~~~~~~~
 */

#include <linux/module.h>
#include <linux/acpi.h>
#include <linux/dmi.h>
#include <linux/sched.h>       /* need_resched() */
#include <linux/clockchips.h>
#include <linux/cpuidle.h>

/*
 * Include the apic definitions for x86 to have the APIC timer related defines
 * available also for UP (on SMP it gets magically included via linux/smp.h).
 * asm/acpi.h is not an option, as it would require more include magic. Also
 * creating an empty asm-ia64/apic.h would just trade pest vs. cholera.
 */
#ifdef CONFIG_X86
#include <asm/apic.h>
#endif

#include <acpi/acpi_bus.h>
#include <acpi/processor.h>

#define PREFIX "ACPI: "

#define ACPI_PROCESSOR_CLASS            "processor"
#define _COMPONENT              ACPI_PROCESSOR_COMPONENT
ACPI_MODULE_NAME("processor_idle");
<<<<<<< HEAD
#define PM_TIMER_TICK_NS		(1000000000ULL/ACPI_PM_TIMER_FREQUENCY)
#define C2_OVERHEAD			1	/* 1us */
#define C3_OVERHEAD			1	/* 1us */
#define PM_TIMER_TICKS_TO_US(p)		\
	(((p) * 1000)/(ACPI_PM_TIMER_FREQUENCY/1000))
=======
>>>>>>> ca62cf59

static unsigned int max_cstate __read_mostly = ACPI_PROCESSOR_MAX_POWER;
module_param(max_cstate, uint, 0000);
static unsigned int nocst __read_mostly;
module_param(nocst, uint, 0000);
static int bm_check_disable __read_mostly;
module_param(bm_check_disable, uint, 0000);

static unsigned int latency_factor __read_mostly = 2;
module_param(latency_factor, uint, 0644);

static DEFINE_PER_CPU(struct cpuidle_device *, acpi_cpuidle_device);

static struct acpi_processor_cx *acpi_cstate[CPUIDLE_STATE_MAX];

static int disabled_by_idle_boot_param(void)
{
	return boot_option_idle_override == IDLE_POLL ||
		boot_option_idle_override == IDLE_HALT;
}

/*
 * IBM ThinkPad R40e crashes mysteriously when going into C2 or C3.
 * For now disable this. Probably a bug somewhere else.
 *
 * To skip this limit, boot/load with a large max_cstate limit.
 */
static int set_max_cstate(const struct dmi_system_id *id)
{
	if (max_cstate > ACPI_PROCESSOR_MAX_POWER)
		return 0;

	printk(KERN_NOTICE PREFIX "%s detected - limiting to C%ld max_cstate."
	       " Override with \"processor.max_cstate=%d\"\n", id->ident,
	       (long)id->driver_data, ACPI_PROCESSOR_MAX_POWER + 1);

	max_cstate = (long)id->driver_data;

	return 0;
}

/* Actually this shouldn't be __cpuinitdata, would be better to fix the
   callers to only run once -AK */
static struct dmi_system_id __cpuinitdata processor_power_dmi_table[] = {
	{ set_max_cstate, "Clevo 5600D", {
	  DMI_MATCH(DMI_BIOS_VENDOR,"Phoenix Technologies LTD"),
	  DMI_MATCH(DMI_BIOS_VERSION,"SHE845M0.86C.0013.D.0302131307")},
	 (void *)2},
	{ set_max_cstate, "Pavilion zv5000", {
	  DMI_MATCH(DMI_SYS_VENDOR, "Hewlett-Packard"),
	  DMI_MATCH(DMI_PRODUCT_NAME,"Pavilion zv5000 (DS502A#ABA)")},
	 (void *)1},
	{ set_max_cstate, "Asus L8400B", {
	  DMI_MATCH(DMI_SYS_VENDOR, "ASUSTeK Computer Inc."),
	  DMI_MATCH(DMI_PRODUCT_NAME,"L8400B series Notebook PC")},
	 (void *)1},
	{},
};


/*
 * Callers should disable interrupts before the call and enable
 * interrupts after return.
 */
static void acpi_safe_halt(void)
{
	current_thread_info()->status &= ~TS_POLLING;
	/*
	 * TS_POLLING-cleared state must be visible before we
	 * test NEED_RESCHED:
	 */
	smp_mb();
	if (!need_resched()) {
		safe_halt();
		local_irq_disable();
	}
	current_thread_info()->status |= TS_POLLING;
}

#ifdef ARCH_APICTIMER_STOPS_ON_C3

/*
 * Some BIOS implementations switch to C3 in the published C2 state.
 * This seems to be a common problem on AMD boxen, but other vendors
 * are affected too. We pick the most conservative approach: we assume
 * that the local APIC stops in both C2 and C3.
 */
static void lapic_timer_check_state(int state, struct acpi_processor *pr,
				   struct acpi_processor_cx *cx)
{
	struct acpi_processor_power *pwr = &pr->power;
	u8 type = local_apic_timer_c2_ok ? ACPI_STATE_C3 : ACPI_STATE_C2;

	if (cpu_has(&cpu_data(pr->id), X86_FEATURE_ARAT))
		return;

	if (amd_e400_c1e_detected)
		type = ACPI_STATE_C1;

	/*
	 * Check, if one of the previous states already marked the lapic
	 * unstable
	 */
	if (pwr->timer_broadcast_on_state < state)
		return;

	if (cx->type >= type)
		pr->power.timer_broadcast_on_state = state;
}

static void __lapic_timer_propagate_broadcast(void *arg)
{
	struct acpi_processor *pr = (struct acpi_processor *) arg;
	unsigned long reason;

	reason = pr->power.timer_broadcast_on_state < INT_MAX ?
		CLOCK_EVT_NOTIFY_BROADCAST_ON : CLOCK_EVT_NOTIFY_BROADCAST_OFF;

	clockevents_notify(reason, &pr->id);
}

static void lapic_timer_propagate_broadcast(struct acpi_processor *pr)
{
	smp_call_function_single(pr->id, __lapic_timer_propagate_broadcast,
				 (void *)pr, 1);
}

/* Power(C) State timer broadcast control */
static void lapic_timer_state_broadcast(struct acpi_processor *pr,
				       struct acpi_processor_cx *cx,
				       int broadcast)
{
	int state = cx - pr->power.states;

	if (state >= pr->power.timer_broadcast_on_state) {
		unsigned long reason;

		reason = broadcast ?  CLOCK_EVT_NOTIFY_BROADCAST_ENTER :
			CLOCK_EVT_NOTIFY_BROADCAST_EXIT;
		clockevents_notify(reason, &pr->id);
	}
}

#else

static void lapic_timer_check_state(int state, struct acpi_processor *pr,
				   struct acpi_processor_cx *cstate) { }
static void lapic_timer_propagate_broadcast(struct acpi_processor *pr) { }
static void lapic_timer_state_broadcast(struct acpi_processor *pr,
				       struct acpi_processor_cx *cx,
				       int broadcast)
{
}

#endif

static u32 saved_bm_rld;

static void acpi_idle_bm_rld_save(void)
{
	acpi_read_bit_register(ACPI_BITREG_BUS_MASTER_RLD, &saved_bm_rld);
}
static void acpi_idle_bm_rld_restore(void)
{
	u32 resumed_bm_rld;

	acpi_read_bit_register(ACPI_BITREG_BUS_MASTER_RLD, &resumed_bm_rld);

	if (resumed_bm_rld != saved_bm_rld)
		acpi_write_bit_register(ACPI_BITREG_BUS_MASTER_RLD, saved_bm_rld);
}

int acpi_processor_suspend(struct device *dev)
{
	acpi_idle_bm_rld_save();
	return 0;
}

int acpi_processor_resume(struct device *dev)
{
	acpi_idle_bm_rld_restore();
	return 0;
}

#if defined(CONFIG_X86)
static void tsc_check_state(int state)
{
	switch (boot_cpu_data.x86_vendor) {
	case X86_VENDOR_AMD:
	case X86_VENDOR_INTEL:
		/*
		 * AMD Fam10h TSC will tick in all
		 * C/P/S0/S1 states when this bit is set.
		 */
		if (boot_cpu_has(X86_FEATURE_NONSTOP_TSC))
			return;

		/*FALL THROUGH*/
	default:
		/* TSC could halt in idle, so notify users */
		if (state > ACPI_STATE_C1)
			mark_tsc_unstable("TSC halts in idle");
	}
}
#else
static void tsc_check_state(int state) { return; }
#endif

static int acpi_processor_get_power_info_fadt(struct acpi_processor *pr)
{

	if (!pr)
		return -EINVAL;

	if (!pr->pblk)
		return -ENODEV;

	/* if info is obtained from pblk/fadt, type equals state */
	pr->power.states[ACPI_STATE_C2].type = ACPI_STATE_C2;
	pr->power.states[ACPI_STATE_C3].type = ACPI_STATE_C3;

#ifndef CONFIG_HOTPLUG_CPU
	/*
	 * Check for P_LVL2_UP flag before entering C2 and above on
	 * an SMP system.
	 */
	if ((num_online_cpus() > 1) &&
	    !(acpi_gbl_FADT.flags & ACPI_FADT_C2_MP_SUPPORTED))
		return -ENODEV;
#endif

	/* determine C2 and C3 address from pblk */
	pr->power.states[ACPI_STATE_C2].address = pr->pblk + 4;
	pr->power.states[ACPI_STATE_C3].address = pr->pblk + 5;

	/* determine latencies from FADT */
	pr->power.states[ACPI_STATE_C2].latency = acpi_gbl_FADT.c2_latency;
	pr->power.states[ACPI_STATE_C3].latency = acpi_gbl_FADT.c3_latency;

	/*
	 * FADT specified C2 latency must be less than or equal to
	 * 100 microseconds.
	 */
	if (acpi_gbl_FADT.c2_latency > ACPI_PROCESSOR_MAX_C2_LATENCY) {
		ACPI_DEBUG_PRINT((ACPI_DB_INFO,
			"C2 latency too large [%d]\n", acpi_gbl_FADT.c2_latency));
		/* invalidate C2 */
		pr->power.states[ACPI_STATE_C2].address = 0;
	}

	/*
	 * FADT supplied C3 latency must be less than or equal to
	 * 1000 microseconds.
	 */
	if (acpi_gbl_FADT.c3_latency > ACPI_PROCESSOR_MAX_C3_LATENCY) {
		ACPI_DEBUG_PRINT((ACPI_DB_INFO,
			"C3 latency too large [%d]\n", acpi_gbl_FADT.c3_latency));
		/* invalidate C3 */
		pr->power.states[ACPI_STATE_C3].address = 0;
	}

	ACPI_DEBUG_PRINT((ACPI_DB_INFO,
			  "lvl2[0x%08x] lvl3[0x%08x]\n",
			  pr->power.states[ACPI_STATE_C2].address,
			  pr->power.states[ACPI_STATE_C3].address));

	return 0;
}

static int acpi_processor_get_power_info_default(struct acpi_processor *pr)
{
	if (!pr->power.states[ACPI_STATE_C1].valid) {
		/* set the first C-State to C1 */
		/* all processors need to support C1 */
		pr->power.states[ACPI_STATE_C1].type = ACPI_STATE_C1;
		pr->power.states[ACPI_STATE_C1].valid = 1;
		pr->power.states[ACPI_STATE_C1].entry_method = ACPI_CSTATE_HALT;
	}
	/* the C0 state only exists as a filler in our array */
	pr->power.states[ACPI_STATE_C0].valid = 1;
	return 0;
}

static int acpi_processor_get_power_info_cst(struct acpi_processor *pr)
{
	acpi_status status = 0;
	u64 count;
	int current_count;
	int i;
	struct acpi_buffer buffer = { ACPI_ALLOCATE_BUFFER, NULL };
	union acpi_object *cst;


	if (nocst)
		return -ENODEV;

	current_count = 0;

	status = acpi_evaluate_object(pr->handle, "_CST", NULL, &buffer);
	if (ACPI_FAILURE(status)) {
		ACPI_DEBUG_PRINT((ACPI_DB_INFO, "No _CST, giving up\n"));
		return -ENODEV;
	}

	cst = buffer.pointer;

	/* There must be at least 2 elements */
	if (!cst || (cst->type != ACPI_TYPE_PACKAGE) || cst->package.count < 2) {
		printk(KERN_ERR PREFIX "not enough elements in _CST\n");
		status = -EFAULT;
		goto end;
	}

	count = cst->package.elements[0].integer.value;

	/* Validate number of power states. */
	if (count < 1 || count != cst->package.count - 1) {
		printk(KERN_ERR PREFIX "count given by _CST is not valid\n");
		status = -EFAULT;
		goto end;
	}

	/* Tell driver that at least _CST is supported. */
	pr->flags.has_cst = 1;

	for (i = 1; i <= count; i++) {
		union acpi_object *element;
		union acpi_object *obj;
		struct acpi_power_register *reg;
		struct acpi_processor_cx cx;

		memset(&cx, 0, sizeof(cx));

		element = &(cst->package.elements[i]);
		if (element->type != ACPI_TYPE_PACKAGE)
			continue;

		if (element->package.count != 4)
			continue;

		obj = &(element->package.elements[0]);

		if (obj->type != ACPI_TYPE_BUFFER)
			continue;

		reg = (struct acpi_power_register *)obj->buffer.pointer;

		if (reg->space_id != ACPI_ADR_SPACE_SYSTEM_IO &&
		    (reg->space_id != ACPI_ADR_SPACE_FIXED_HARDWARE))
			continue;

		/* There should be an easy way to extract an integer... */
		obj = &(element->package.elements[1]);
		if (obj->type != ACPI_TYPE_INTEGER)
			continue;

		cx.type = obj->integer.value;
		/*
		 * Some buggy BIOSes won't list C1 in _CST -
		 * Let acpi_processor_get_power_info_default() handle them later
		 */
		if (i == 1 && cx.type != ACPI_STATE_C1)
			current_count++;

		cx.address = reg->address;
		cx.index = current_count + 1;

		cx.entry_method = ACPI_CSTATE_SYSTEMIO;
		if (reg->space_id == ACPI_ADR_SPACE_FIXED_HARDWARE) {
			if (acpi_processor_ffh_cstate_probe
					(pr->id, &cx, reg) == 0) {
				cx.entry_method = ACPI_CSTATE_FFH;
			} else if (cx.type == ACPI_STATE_C1) {
				/*
				 * C1 is a special case where FIXED_HARDWARE
				 * can be handled in non-MWAIT way as well.
				 * In that case, save this _CST entry info.
				 * Otherwise, ignore this info and continue.
				 */
				cx.entry_method = ACPI_CSTATE_HALT;
				snprintf(cx.desc, ACPI_CX_DESC_LEN, "ACPI HLT");
			} else {
				continue;
			}
			if (cx.type == ACPI_STATE_C1 &&
			    (boot_option_idle_override == IDLE_NOMWAIT)) {
				/*
				 * In most cases the C1 space_id obtained from
				 * _CST object is FIXED_HARDWARE access mode.
				 * But when the option of idle=halt is added,
				 * the entry_method type should be changed from
				 * CSTATE_FFH to CSTATE_HALT.
				 * When the option of idle=nomwait is added,
				 * the C1 entry_method type should be
				 * CSTATE_HALT.
				 */
				cx.entry_method = ACPI_CSTATE_HALT;
				snprintf(cx.desc, ACPI_CX_DESC_LEN, "ACPI HLT");
			}
		} else {
			snprintf(cx.desc, ACPI_CX_DESC_LEN, "ACPI IOPORT 0x%x",
				 cx.address);
		}

		if (cx.type == ACPI_STATE_C1) {
			cx.valid = 1;
		}

		obj = &(element->package.elements[2]);
		if (obj->type != ACPI_TYPE_INTEGER)
			continue;

		cx.latency = obj->integer.value;

		obj = &(element->package.elements[3]);
		if (obj->type != ACPI_TYPE_INTEGER)
			continue;

		current_count++;
		memcpy(&(pr->power.states[current_count]), &cx, sizeof(cx));

		/*
		 * We support total ACPI_PROCESSOR_MAX_POWER - 1
		 * (From 1 through ACPI_PROCESSOR_MAX_POWER - 1)
		 */
		if (current_count >= (ACPI_PROCESSOR_MAX_POWER - 1)) {
			printk(KERN_WARNING
			       "Limiting number of power states to max (%d)\n",
			       ACPI_PROCESSOR_MAX_POWER);
			printk(KERN_WARNING
			       "Please increase ACPI_PROCESSOR_MAX_POWER if needed.\n");
			break;
		}
	}

	ACPI_DEBUG_PRINT((ACPI_DB_INFO, "Found %d power states\n",
			  current_count));

	/* Validate number of power states discovered */
	if (current_count < 2)
		status = -EFAULT;

      end:
	kfree(buffer.pointer);

	return status;
}

static void acpi_processor_power_verify_c3(struct acpi_processor *pr,
					   struct acpi_processor_cx *cx)
{
	static int bm_check_flag = -1;
	static int bm_control_flag = -1;


	if (!cx->address)
		return;

	/*
	 * PIIX4 Erratum #18: We don't support C3 when Type-F (fast)
	 * DMA transfers are used by any ISA device to avoid livelock.
	 * Note that we could disable Type-F DMA (as recommended by
	 * the erratum), but this is known to disrupt certain ISA
	 * devices thus we take the conservative approach.
	 */
	else if (errata.piix4.fdma) {
		ACPI_DEBUG_PRINT((ACPI_DB_INFO,
				  "C3 not supported on PIIX4 with Type-F DMA\n"));
		return;
	}

	/* All the logic here assumes flags.bm_check is same across all CPUs */
	if (bm_check_flag == -1) {
		/* Determine whether bm_check is needed based on CPU  */
		acpi_processor_power_init_bm_check(&(pr->flags), pr->id);
		bm_check_flag = pr->flags.bm_check;
		bm_control_flag = pr->flags.bm_control;
	} else {
		pr->flags.bm_check = bm_check_flag;
		pr->flags.bm_control = bm_control_flag;
	}

	if (pr->flags.bm_check) {
		if (!pr->flags.bm_control) {
			if (pr->flags.has_cst != 1) {
				/* bus mastering control is necessary */
				ACPI_DEBUG_PRINT((ACPI_DB_INFO,
					"C3 support requires BM control\n"));
				return;
			} else {
				/* Here we enter C3 without bus mastering */
				ACPI_DEBUG_PRINT((ACPI_DB_INFO,
					"C3 support without BM control\n"));
			}
		}
	} else {
		/*
		 * WBINVD should be set in fadt, for C3 state to be
		 * supported on when bm_check is not required.
		 */
		if (!(acpi_gbl_FADT.flags & ACPI_FADT_WBINVD)) {
			ACPI_DEBUG_PRINT((ACPI_DB_INFO,
					  "Cache invalidation should work properly"
					  " for C3 to be enabled on SMP systems\n"));
			return;
		}
	}

	/*
	 * Otherwise we've met all of our C3 requirements.
	 * Normalize the C3 latency to expidite policy.  Enable
	 * checking of bus mastering status (bm_check) so we can
	 * use this in our C3 policy
	 */
	cx->valid = 1;

	/*
	 * On older chipsets, BM_RLD needs to be set
	 * in order for Bus Master activity to wake the
	 * system from C3.  Newer chipsets handle DMA
	 * during C3 automatically and BM_RLD is a NOP.
	 * In either case, the proper way to
	 * handle BM_RLD is to set it and leave it set.
	 */
	acpi_write_bit_register(ACPI_BITREG_BUS_MASTER_RLD, 1);

	return;
}

static int acpi_processor_power_verify(struct acpi_processor *pr)
{
	unsigned int i;
	unsigned int working = 0;

	pr->power.timer_broadcast_on_state = INT_MAX;

	for (i = 1; i < ACPI_PROCESSOR_MAX_POWER && i <= max_cstate; i++) {
		struct acpi_processor_cx *cx = &pr->power.states[i];

		switch (cx->type) {
		case ACPI_STATE_C1:
			cx->valid = 1;
			break;

		case ACPI_STATE_C2:
			if (!cx->address)
				break;
			cx->valid = 1; 
			break;

		case ACPI_STATE_C3:
			acpi_processor_power_verify_c3(pr, cx);
			break;
		}
		if (!cx->valid)
			continue;

		lapic_timer_check_state(i, pr, cx);
		tsc_check_state(cx->type);
		working++;
	}

	lapic_timer_propagate_broadcast(pr);

	return (working);
}

static int acpi_processor_get_power_info(struct acpi_processor *pr)
{
	unsigned int i;
	int result;


	/* NOTE: the idle thread may not be running while calling
	 * this function */

	/* Zero initialize all the C-states info. */
	memset(pr->power.states, 0, sizeof(pr->power.states));

	result = acpi_processor_get_power_info_cst(pr);
	if (result == -ENODEV)
		result = acpi_processor_get_power_info_fadt(pr);

	if (result)
		return result;

	acpi_processor_get_power_info_default(pr);

	pr->power.count = acpi_processor_power_verify(pr);

	/*
	 * if one state of type C2 or C3 is available, mark this
	 * CPU as being "idle manageable"
	 */
	for (i = 1; i < ACPI_PROCESSOR_MAX_POWER; i++) {
		if (pr->power.states[i].valid) {
			pr->power.count = i;
			if (pr->power.states[i].type >= ACPI_STATE_C2)
				pr->flags.power = 1;
		}
	}

	return 0;
}

/**
 * acpi_idle_bm_check - checks if bus master activity was detected
 */
static int acpi_idle_bm_check(void)
{
	u32 bm_status = 0;

	if (bm_check_disable)
		return 0;

	acpi_read_bit_register(ACPI_BITREG_BUS_MASTER_STATUS, &bm_status);
	if (bm_status)
		acpi_write_bit_register(ACPI_BITREG_BUS_MASTER_STATUS, 1);
	/*
	 * PIIX4 Erratum #18: Note that BM_STS doesn't always reflect
	 * the true state of bus mastering activity; forcing us to
	 * manually check the BMIDEA bit of each IDE channel.
	 */
	else if (errata.piix4.bmisx) {
		if ((inb_p(errata.piix4.bmisx + 0x02) & 0x01)
		    || (inb_p(errata.piix4.bmisx + 0x0A) & 0x01))
			bm_status = 1;
	}
	return bm_status;
}

/**
 * acpi_idle_do_entry - a helper function that does C2 and C3 type entry
 * @cx: cstate data
 *
 * Caller disables interrupt before call and enables interrupt after return.
 */
static inline void acpi_idle_do_entry(struct acpi_processor_cx *cx)
{
	/* Don't trace irqs off for idle */
	stop_critical_timings();
	if (cx->entry_method == ACPI_CSTATE_FFH) {
		/* Call into architectural FFH based C-state */
		acpi_processor_ffh_cstate_enter(cx);
	} else if (cx->entry_method == ACPI_CSTATE_HALT) {
		acpi_safe_halt();
	} else {
		/* IO port based C-state */
		inb(cx->address);
		/* Dummy wait op - must do something useless after P_LVL2 read
		   because chipsets cannot guarantee that STPCLK# signal
		   gets asserted in time to freeze execution properly. */
		inl(acpi_gbl_FADT.xpm_timer_block.address);
	}
	start_critical_timings();
}

/**
 * acpi_idle_enter_c1 - enters an ACPI C1 state-type
 * @dev: the target CPU
 * @drv: cpuidle driver containing cpuidle state info
 * @index: index of target state
 *
 * This is equivalent to the HALT instruction.
 */
static int acpi_idle_enter_c1(struct cpuidle_device *dev,
		struct cpuidle_driver *drv, int index)
{
	struct acpi_processor *pr;
	struct acpi_processor_cx *cx = acpi_cstate[index];

	pr = __this_cpu_read(processors);

	if (unlikely(!pr))
		return -EINVAL;

	lapic_timer_state_broadcast(pr, cx, 1);
	acpi_idle_do_entry(cx);

	lapic_timer_state_broadcast(pr, cx, 0);

	return index;
}


/**
 * acpi_idle_play_dead - enters an ACPI state for long-term idle (i.e. off-lining)
 * @dev: the target CPU
 * @index: the index of suggested state
 */
static int acpi_idle_play_dead(struct cpuidle_device *dev, int index)
{
	struct acpi_processor_cx *cx = acpi_cstate[index];

	ACPI_FLUSH_CPU_CACHE();

	while (1) {

		if (cx->entry_method == ACPI_CSTATE_HALT)
			safe_halt();
		else if (cx->entry_method == ACPI_CSTATE_SYSTEMIO) {
			inb(cx->address);
			/* See comment in acpi_idle_do_entry() */
			inl(acpi_gbl_FADT.xpm_timer_block.address);
		} else
			return -ENODEV;
	}

	/* Never reached */
	return 0;
}

/**
 * acpi_idle_enter_simple - enters an ACPI state without BM handling
 * @dev: the target CPU
 * @drv: cpuidle driver with cpuidle state information
 * @index: the index of suggested state
 */
static int acpi_idle_enter_simple(struct cpuidle_device *dev,
		struct cpuidle_driver *drv, int index)
{
	struct acpi_processor *pr;
	struct acpi_processor_cx *cx = acpi_cstate[index];

	pr = __this_cpu_read(processors);

	if (unlikely(!pr))
		return -EINVAL;

	if (cx->entry_method != ACPI_CSTATE_FFH) {
		current_thread_info()->status &= ~TS_POLLING;
		/*
		 * TS_POLLING-cleared state must be visible before we test
		 * NEED_RESCHED:
		 */
		smp_mb();

		if (unlikely(need_resched())) {
			current_thread_info()->status |= TS_POLLING;
			return -EINVAL;
		}
	}

	/*
	 * Must be done before busmaster disable as we might need to
	 * access HPET !
	 */
	lapic_timer_state_broadcast(pr, cx, 1);

	if (cx->type == ACPI_STATE_C3)
		ACPI_FLUSH_CPU_CACHE();

	/* Tell the scheduler that we are going deep-idle: */
	sched_clock_idle_sleep_event();
	acpi_idle_do_entry(cx);

	sched_clock_idle_wakeup_event(0);

	if (cx->entry_method != ACPI_CSTATE_FFH)
		current_thread_info()->status |= TS_POLLING;

	lapic_timer_state_broadcast(pr, cx, 0);
	return index;
}

static int c3_cpu_count;
static DEFINE_RAW_SPINLOCK(c3_lock);

/**
 * acpi_idle_enter_bm - enters C3 with proper BM handling
 * @dev: the target CPU
 * @drv: cpuidle driver containing state data
 * @index: the index of suggested state
 *
 * If BM is detected, the deepest non-C3 idle state is entered instead.
 */
static int acpi_idle_enter_bm(struct cpuidle_device *dev,
		struct cpuidle_driver *drv, int index)
{
	struct acpi_processor *pr;
	struct acpi_processor_cx *cx = acpi_cstate[index];

	pr = __this_cpu_read(processors);

	if (unlikely(!pr))
		return -EINVAL;

	if (!cx->bm_sts_skip && acpi_idle_bm_check()) {
		if (drv->safe_state_index >= 0) {
			return drv->states[drv->safe_state_index].enter(dev,
						drv, drv->safe_state_index);
		} else {
			acpi_safe_halt();
			return -EBUSY;
		}
	}

	if (cx->entry_method != ACPI_CSTATE_FFH) {
		current_thread_info()->status &= ~TS_POLLING;
		/*
		 * TS_POLLING-cleared state must be visible before we test
		 * NEED_RESCHED:
		 */
		smp_mb();

		if (unlikely(need_resched())) {
			current_thread_info()->status |= TS_POLLING;
			return -EINVAL;
		}
	}

	acpi_unlazy_tlb(smp_processor_id());

	/* Tell the scheduler that we are going deep-idle: */
	sched_clock_idle_sleep_event();
	/*
	 * Must be done before busmaster disable as we might need to
	 * access HPET !
	 */
	lapic_timer_state_broadcast(pr, cx, 1);

	/*
	 * disable bus master
	 * bm_check implies we need ARB_DIS
	 * !bm_check implies we need cache flush
	 * bm_control implies whether we can do ARB_DIS
	 *
	 * That leaves a case where bm_check is set and bm_control is
	 * not set. In that case we cannot do much, we enter C3
	 * without doing anything.
	 */
	if (pr->flags.bm_check && pr->flags.bm_control) {
		raw_spin_lock(&c3_lock);
		c3_cpu_count++;
		/* Disable bus master arbitration when all CPUs are in C3 */
		if (c3_cpu_count == num_online_cpus())
			acpi_write_bit_register(ACPI_BITREG_ARB_DISABLE, 1);
		raw_spin_unlock(&c3_lock);
	} else if (!pr->flags.bm_check) {
		ACPI_FLUSH_CPU_CACHE();
	}

	acpi_idle_do_entry(cx);

	/* Re-enable bus master arbitration */
	if (pr->flags.bm_check && pr->flags.bm_control) {
		raw_spin_lock(&c3_lock);
		acpi_write_bit_register(ACPI_BITREG_ARB_DISABLE, 0);
		c3_cpu_count--;
		raw_spin_unlock(&c3_lock);
	}

	sched_clock_idle_wakeup_event(0);

	if (cx->entry_method != ACPI_CSTATE_FFH)
		current_thread_info()->status |= TS_POLLING;

	lapic_timer_state_broadcast(pr, cx, 0);
	return index;
}

struct cpuidle_driver acpi_idle_driver = {
	.name =		"acpi_idle",
	.owner =	THIS_MODULE,
	.en_core_tk_irqen = 1,
};

/**
 * acpi_processor_setup_cpuidle_cx - prepares and configures CPUIDLE
 * device i.e. per-cpu data
 *
 * @pr: the ACPI processor
 * @dev : the cpuidle device
 */
static int acpi_processor_setup_cpuidle_cx(struct acpi_processor *pr,
					   struct cpuidle_device *dev)
{
	int i, count = CPUIDLE_DRIVER_STATE_START;
	struct acpi_processor_cx *cx;

	if (!pr->flags.power_setup_done)
		return -EINVAL;

	if (pr->flags.power == 0) {
		return -EINVAL;
	}

	if (!dev)
		return -EINVAL;

	dev->cpu = pr->id;

	if (max_cstate == 0)
		max_cstate = 1;

	for (i = 1; i < ACPI_PROCESSOR_MAX_POWER && i <= max_cstate; i++) {
		cx = &pr->power.states[i];

		if (!cx->valid)
			continue;

#ifdef CONFIG_HOTPLUG_CPU
		if ((cx->type != ACPI_STATE_C1) && (num_online_cpus() > 1) &&
		    !pr->flags.has_cst &&
		    !(acpi_gbl_FADT.flags & ACPI_FADT_C2_MP_SUPPORTED))
			continue;
#endif
		acpi_cstate[count] = cx;

		count++;
		if (count == CPUIDLE_STATE_MAX)
			break;
	}

	dev->state_count = count;

	if (!count)
		return -EINVAL;

	return 0;
}

/**
 * acpi_processor_setup_cpuidle states- prepares and configures cpuidle
 * global state data i.e. idle routines
 *
 * @pr: the ACPI processor
 */
static int acpi_processor_setup_cpuidle_states(struct acpi_processor *pr)
{
	int i, count = CPUIDLE_DRIVER_STATE_START;
	struct acpi_processor_cx *cx;
	struct cpuidle_state *state;
	struct cpuidle_driver *drv = &acpi_idle_driver;

	if (!pr->flags.power_setup_done)
		return -EINVAL;

	if (pr->flags.power == 0)
		return -EINVAL;

	drv->safe_state_index = -1;
	for (i = 0; i < CPUIDLE_STATE_MAX; i++) {
		drv->states[i].name[0] = '\0';
		drv->states[i].desc[0] = '\0';
	}

	if (max_cstate == 0)
		max_cstate = 1;

	for (i = 1; i < ACPI_PROCESSOR_MAX_POWER && i <= max_cstate; i++) {
		cx = &pr->power.states[i];

		if (!cx->valid)
			continue;

#ifdef CONFIG_HOTPLUG_CPU
		if ((cx->type != ACPI_STATE_C1) && (num_online_cpus() > 1) &&
		    !pr->flags.has_cst &&
		    !(acpi_gbl_FADT.flags & ACPI_FADT_C2_MP_SUPPORTED))
			continue;
#endif

		state = &drv->states[count];
		snprintf(state->name, CPUIDLE_NAME_LEN, "C%d", i);
		strncpy(state->desc, cx->desc, CPUIDLE_DESC_LEN);
		state->exit_latency = cx->latency;
		state->target_residency = cx->latency * latency_factor;

		state->flags = 0;
		switch (cx->type) {
			case ACPI_STATE_C1:
			if (cx->entry_method == ACPI_CSTATE_FFH)
				state->flags |= CPUIDLE_FLAG_TIME_VALID;

			state->enter = acpi_idle_enter_c1;
			state->enter_dead = acpi_idle_play_dead;
			drv->safe_state_index = count;
			break;

			case ACPI_STATE_C2:
			state->flags |= CPUIDLE_FLAG_TIME_VALID;
			state->enter = acpi_idle_enter_simple;
			state->enter_dead = acpi_idle_play_dead;
			drv->safe_state_index = count;
			break;

			case ACPI_STATE_C3:
			state->flags |= CPUIDLE_FLAG_TIME_VALID;
			state->enter = pr->flags.bm_check ?
					acpi_idle_enter_bm :
					acpi_idle_enter_simple;
			break;
		}

		count++;
		if (count == CPUIDLE_STATE_MAX)
			break;
	}

	drv->state_count = count;

	if (!count)
		return -EINVAL;

	return 0;
}

int acpi_processor_hotplug(struct acpi_processor *pr)
{
	int ret = 0;
	struct cpuidle_device *dev;

	if (disabled_by_idle_boot_param())
		return 0;

	if (!pr)
		return -EINVAL;

	if (nocst) {
		return -ENODEV;
	}

	if (!pr->flags.power_setup_done)
		return -ENODEV;

	dev = per_cpu(acpi_cpuidle_device, pr->id);
	cpuidle_pause_and_lock();
	cpuidle_disable_device(dev);
	acpi_processor_get_power_info(pr);
	if (pr->flags.power) {
		acpi_processor_setup_cpuidle_cx(pr, dev);
		ret = cpuidle_enable_device(dev);
	}
	cpuidle_resume_and_unlock();

	return ret;
}

int acpi_processor_cst_has_changed(struct acpi_processor *pr)
{
	int cpu;
	struct acpi_processor *_pr;
	struct cpuidle_device *dev;

	if (disabled_by_idle_boot_param())
		return 0;

	if (!pr)
		return -EINVAL;

	if (nocst)
		return -ENODEV;

	if (!pr->flags.power_setup_done)
		return -ENODEV;

	/*
	 * FIXME:  Design the ACPI notification to make it once per
	 * system instead of once per-cpu.  This condition is a hack
	 * to make the code that updates C-States be called once.
	 */

	if (pr->id == 0 && cpuidle_get_driver() == &acpi_idle_driver) {

		cpuidle_pause_and_lock();
		/* Protect against cpu-hotplug */
		get_online_cpus();

		/* Disable all cpuidle devices */
		for_each_online_cpu(cpu) {
			_pr = per_cpu(processors, cpu);
			if (!_pr || !_pr->flags.power_setup_done)
				continue;
			dev = per_cpu(acpi_cpuidle_device, cpu);
			cpuidle_disable_device(dev);
		}

		/* Populate Updated C-state information */
		acpi_processor_get_power_info(pr);
		acpi_processor_setup_cpuidle_states(pr);

		/* Enable all cpuidle devices */
		for_each_online_cpu(cpu) {
			_pr = per_cpu(processors, cpu);
			if (!_pr || !_pr->flags.power_setup_done)
				continue;
			acpi_processor_get_power_info(_pr);
			if (_pr->flags.power) {
				dev = per_cpu(acpi_cpuidle_device, cpu);
				acpi_processor_setup_cpuidle_cx(_pr, dev);
				cpuidle_enable_device(dev);
			}
		}
		put_online_cpus();
		cpuidle_resume_and_unlock();
	}

	return 0;
}

static int acpi_processor_registered;

int __cpuinit acpi_processor_power_init(struct acpi_processor *pr)
{
	acpi_status status = 0;
	int retval;
	struct cpuidle_device *dev;
	static int first_run;

	if (disabled_by_idle_boot_param())
		return 0;

	if (!first_run) {
		dmi_check_system(processor_power_dmi_table);
		max_cstate = acpi_processor_cstate_check(max_cstate);
		if (max_cstate < ACPI_C_STATES_MAX)
			printk(KERN_NOTICE
			       "ACPI: processor limited to max C-state %d\n",
			       max_cstate);
		first_run++;
	}

	if (!pr)
		return -EINVAL;

	if (acpi_gbl_FADT.cst_control && !nocst) {
		status =
		    acpi_os_write_port(acpi_gbl_FADT.smi_command, acpi_gbl_FADT.cst_control, 8);
		if (ACPI_FAILURE(status)) {
			ACPI_EXCEPTION((AE_INFO, status,
					"Notifying BIOS of _CST ability failed"));
		}
	}

	acpi_processor_get_power_info(pr);
	pr->flags.power_setup_done = 1;

	/*
	 * Install the idle handler if processor power management is supported.
	 * Note that we use previously set idle handler will be used on
	 * platforms that only support C1.
	 */
	if (pr->flags.power) {
		/* Register acpi_idle_driver if not already registered */
		if (!acpi_processor_registered) {
			acpi_processor_setup_cpuidle_states(pr);
			retval = cpuidle_register_driver(&acpi_idle_driver);
			if (retval)
				return retval;
			printk(KERN_DEBUG "ACPI: %s registered with cpuidle\n",
					acpi_idle_driver.name);
		}

		dev = kzalloc(sizeof(*dev), GFP_KERNEL);
		if (!dev)
			return -ENOMEM;
		per_cpu(acpi_cpuidle_device, pr->id) = dev;

		acpi_processor_setup_cpuidle_cx(pr, dev);

		/* Register per-cpu cpuidle_device. Cpuidle driver
		 * must already be registered before registering device
		 */
		retval = cpuidle_register_device(dev);
		if (retval) {
			if (acpi_processor_registered == 0)
				cpuidle_unregister_driver(&acpi_idle_driver);
			return retval;
		}
		acpi_processor_registered++;
	}
	return 0;
}

int acpi_processor_power_exit(struct acpi_processor *pr)
{
	struct cpuidle_device *dev = per_cpu(acpi_cpuidle_device, pr->id);

	if (disabled_by_idle_boot_param())
		return 0;

	if (pr->flags.power) {
		cpuidle_unregister_device(dev);
		acpi_processor_registered--;
		if (acpi_processor_registered == 0)
			cpuidle_unregister_driver(&acpi_idle_driver);
	}

	pr->flags.power_setup_done = 0;
	return 0;
}<|MERGE_RESOLUTION|>--- conflicted
+++ resolved
@@ -53,14 +53,6 @@
 #define ACPI_PROCESSOR_CLASS            "processor"
 #define _COMPONENT              ACPI_PROCESSOR_COMPONENT
 ACPI_MODULE_NAME("processor_idle");
-<<<<<<< HEAD
-#define PM_TIMER_TICK_NS		(1000000000ULL/ACPI_PM_TIMER_FREQUENCY)
-#define C2_OVERHEAD			1	/* 1us */
-#define C3_OVERHEAD			1	/* 1us */
-#define PM_TIMER_TICKS_TO_US(p)		\
-	(((p) * 1000)/(ACPI_PM_TIMER_FREQUENCY/1000))
-=======
->>>>>>> ca62cf59
 
 static unsigned int max_cstate __read_mostly = ACPI_PROCESSOR_MAX_POWER;
 module_param(max_cstate, uint, 0000);
