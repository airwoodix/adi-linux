// SPDX-License-Identifier: GPL-2.0
/*
 * fs/f2fs/data.c
 *
 * Copyright (c) 2012 Samsung Electronics Co., Ltd.
 *             http://www.samsung.com/
 */
#include <linux/fs.h>
#include <linux/f2fs_fs.h>
#include <linux/buffer_head.h>
#include <linux/mpage.h>
#include <linux/writeback.h>
#include <linux/backing-dev.h>
#include <linux/pagevec.h>
#include <linux/blkdev.h>
#include <linux/bio.h>
#include <linux/prefetch.h>
#include <linux/uio.h>
#include <linux/cleancache.h>
#include <linux/sched/signal.h>

#include "f2fs.h"
#include "node.h"
#include "segment.h"
#include "trace.h"
#include <trace/events/f2fs.h>

#define NUM_PREALLOC_POST_READ_CTXS	128

static struct kmem_cache *bio_post_read_ctx_cache;
static mempool_t *bio_post_read_ctx_pool;

static bool __is_cp_guaranteed(struct page *page)
{
	struct address_space *mapping = page->mapping;
	struct inode *inode;
	struct f2fs_sb_info *sbi;

	if (!mapping)
		return false;

	inode = mapping->host;
	sbi = F2FS_I_SB(inode);

	if (inode->i_ino == F2FS_META_INO(sbi) ||
			inode->i_ino ==  F2FS_NODE_INO(sbi) ||
			S_ISDIR(inode->i_mode) ||
			(S_ISREG(inode->i_mode) &&
			(f2fs_is_atomic_file(inode) || IS_NOQUOTA(inode))) ||
			is_cold_data(page))
		return true;
	return false;
}

static enum count_type __read_io_type(struct page *page)
{
	struct address_space *mapping = page->mapping;

	if (mapping) {
		struct inode *inode = mapping->host;
		struct f2fs_sb_info *sbi = F2FS_I_SB(inode);

		if (inode->i_ino == F2FS_META_INO(sbi))
			return F2FS_RD_META;

		if (inode->i_ino == F2FS_NODE_INO(sbi))
			return F2FS_RD_NODE;
	}
	return F2FS_RD_DATA;
}

/* postprocessing steps for read bios */
enum bio_post_read_step {
	STEP_INITIAL = 0,
	STEP_DECRYPT,
};

struct bio_post_read_ctx {
	struct bio *bio;
	struct work_struct work;
	unsigned int cur_step;
	unsigned int enabled_steps;
};

static void __read_end_io(struct bio *bio)
{
	struct page *page;
	struct bio_vec *bv;
	int i;

	bio_for_each_segment_all(bv, bio, i) {
		page = bv->bv_page;

		/* PG_error was set if any post_read step failed */
		if (bio->bi_status || PageError(page)) {
			ClearPageUptodate(page);
			/* will re-read again later */
			ClearPageError(page);
		} else {
			SetPageUptodate(page);
		}
		dec_page_count(F2FS_P_SB(page), __read_io_type(page));
		unlock_page(page);
	}
	if (bio->bi_private)
		mempool_free(bio->bi_private, bio_post_read_ctx_pool);
	bio_put(bio);
}

static void bio_post_read_processing(struct bio_post_read_ctx *ctx);

static void decrypt_work(struct work_struct *work)
{
	struct bio_post_read_ctx *ctx =
		container_of(work, struct bio_post_read_ctx, work);

	fscrypt_decrypt_bio(ctx->bio);

	bio_post_read_processing(ctx);
}

static void bio_post_read_processing(struct bio_post_read_ctx *ctx)
{
	switch (++ctx->cur_step) {
	case STEP_DECRYPT:
		if (ctx->enabled_steps & (1 << STEP_DECRYPT)) {
			INIT_WORK(&ctx->work, decrypt_work);
			fscrypt_enqueue_decrypt_work(&ctx->work);
			return;
		}
		ctx->cur_step++;
		/* fall-through */
	default:
		__read_end_io(ctx->bio);
	}
}

static bool f2fs_bio_post_read_required(struct bio *bio)
{
	return bio->bi_private && !bio->bi_status;
}

static void f2fs_read_end_io(struct bio *bio)
{
	if (time_to_inject(F2FS_P_SB(bio_first_page_all(bio)),
						FAULT_READ_IO)) {
		f2fs_show_injection_info(FAULT_READ_IO);
		bio->bi_status = BLK_STS_IOERR;
	}

	if (f2fs_bio_post_read_required(bio)) {
		struct bio_post_read_ctx *ctx = bio->bi_private;

		ctx->cur_step = STEP_INITIAL;
		bio_post_read_processing(ctx);
		return;
	}

	__read_end_io(bio);
}

static void f2fs_write_end_io(struct bio *bio)
{
	struct f2fs_sb_info *sbi = bio->bi_private;
	struct bio_vec *bvec;
	int i;

	if (time_to_inject(sbi, FAULT_WRITE_IO)) {
		f2fs_show_injection_info(FAULT_WRITE_IO);
		bio->bi_status = BLK_STS_IOERR;
	}

	bio_for_each_segment_all(bvec, bio, i) {
		struct page *page = bvec->bv_page;
		enum count_type type = WB_DATA_TYPE(page);

		if (IS_DUMMY_WRITTEN_PAGE(page)) {
			set_page_private(page, (unsigned long)NULL);
			ClearPagePrivate(page);
			unlock_page(page);
			mempool_free(page, sbi->write_io_dummy);

			if (unlikely(bio->bi_status))
				f2fs_stop_checkpoint(sbi, true);
			continue;
		}

		fscrypt_pullback_bio_page(&page, true);

		if (unlikely(bio->bi_status)) {
			mapping_set_error(page->mapping, -EIO);
			if (type == F2FS_WB_CP_DATA)
				f2fs_stop_checkpoint(sbi, true);
		}

		f2fs_bug_on(sbi, page->mapping == NODE_MAPPING(sbi) &&
					page->index != nid_of_node(page));

		dec_page_count(sbi, type);
		if (f2fs_in_warm_node_list(sbi, page))
			f2fs_del_fsync_node_entry(sbi, page);
		clear_cold_data(page);
		end_page_writeback(page);
	}
	if (!get_pages(sbi, F2FS_WB_CP_DATA) &&
				wq_has_sleeper(&sbi->cp_wait))
		wake_up(&sbi->cp_wait);

	bio_put(bio);
}

/*
 * Return true, if pre_bio's bdev is same as its target device.
 */
struct block_device *f2fs_target_device(struct f2fs_sb_info *sbi,
				block_t blk_addr, struct bio *bio)
{
	struct block_device *bdev = sbi->sb->s_bdev;
	int i;

	for (i = 0; i < sbi->s_ndevs; i++) {
		if (FDEV(i).start_blk <= blk_addr &&
					FDEV(i).end_blk >= blk_addr) {
			blk_addr -= FDEV(i).start_blk;
			bdev = FDEV(i).bdev;
			break;
		}
	}
	if (bio) {
		bio_set_dev(bio, bdev);
		bio->bi_iter.bi_sector = SECTOR_FROM_BLOCK(blk_addr);
	}
	return bdev;
}

int f2fs_target_device_index(struct f2fs_sb_info *sbi, block_t blkaddr)
{
	int i;

	for (i = 0; i < sbi->s_ndevs; i++)
		if (FDEV(i).start_blk <= blkaddr && FDEV(i).end_blk >= blkaddr)
			return i;
	return 0;
}

static bool __same_bdev(struct f2fs_sb_info *sbi,
				block_t blk_addr, struct bio *bio)
{
	struct block_device *b = f2fs_target_device(sbi, blk_addr, NULL);
	return bio->bi_disk == b->bd_disk && bio->bi_partno == b->bd_partno;
}

/*
 * Low-level block read/write IO operations.
 */
static struct bio *__bio_alloc(struct f2fs_sb_info *sbi, block_t blk_addr,
				struct writeback_control *wbc,
				int npages, bool is_read,
				enum page_type type, enum temp_type temp)
{
	struct bio *bio;

	bio = f2fs_bio_alloc(sbi, npages, true);

	f2fs_target_device(sbi, blk_addr, bio);
	if (is_read) {
		bio->bi_end_io = f2fs_read_end_io;
		bio->bi_private = NULL;
	} else {
		bio->bi_end_io = f2fs_write_end_io;
		bio->bi_private = sbi;
		bio->bi_write_hint = f2fs_io_type_to_rw_hint(sbi, type, temp);
	}
	if (wbc)
		wbc_init_bio(wbc, bio);

	return bio;
}

static inline void __submit_bio(struct f2fs_sb_info *sbi,
				struct bio *bio, enum page_type type)
{
	if (!is_read_io(bio_op(bio))) {
		unsigned int start;

		if (type != DATA && type != NODE)
			goto submit_io;

		if (test_opt(sbi, LFS) && current->plug)
			blk_finish_plug(current->plug);

		start = bio->bi_iter.bi_size >> F2FS_BLKSIZE_BITS;
		start %= F2FS_IO_SIZE(sbi);

		if (start == 0)
			goto submit_io;

		/* fill dummy pages */
		for (; start < F2FS_IO_SIZE(sbi); start++) {
			struct page *page =
				mempool_alloc(sbi->write_io_dummy,
					GFP_NOIO | __GFP_ZERO | __GFP_NOFAIL);
			f2fs_bug_on(sbi, !page);

			SetPagePrivate(page);
			set_page_private(page, (unsigned long)DUMMY_WRITTEN_PAGE);
			lock_page(page);
			if (bio_add_page(bio, page, PAGE_SIZE, 0) < PAGE_SIZE)
				f2fs_bug_on(sbi, 1);
		}
		/*
		 * In the NODE case, we lose next block address chain. So, we
		 * need to do checkpoint in f2fs_sync_file.
		 */
		if (type == NODE)
			set_sbi_flag(sbi, SBI_NEED_CP);
	}
submit_io:
	if (is_read_io(bio_op(bio)))
		trace_f2fs_submit_read_bio(sbi->sb, type, bio);
	else
		trace_f2fs_submit_write_bio(sbi->sb, type, bio);
	submit_bio(bio);
}

static void __submit_merged_bio(struct f2fs_bio_info *io)
{
	struct f2fs_io_info *fio = &io->fio;

	if (!io->bio)
		return;

	bio_set_op_attrs(io->bio, fio->op, fio->op_flags);

	if (is_read_io(fio->op))
		trace_f2fs_prepare_read_bio(io->sbi->sb, fio->type, io->bio);
	else
		trace_f2fs_prepare_write_bio(io->sbi->sb, fio->type, io->bio);

	__submit_bio(io->sbi, io->bio, fio->type);
	io->bio = NULL;
}

static bool __has_merged_page(struct f2fs_bio_info *io, struct inode *inode,
						struct page *page, nid_t ino)
{
	struct bio_vec *bvec;
	struct page *target;
	int i;

	if (!io->bio)
		return false;

	if (!inode && !page && !ino)
		return true;

	bio_for_each_segment_all(bvec, io->bio, i) {

		if (bvec->bv_page->mapping)
			target = bvec->bv_page;
		else
			target = fscrypt_control_page(bvec->bv_page);

		if (inode && inode == target->mapping->host)
			return true;
		if (page && page == target)
			return true;
		if (ino && ino == ino_of_node(target))
			return true;
	}

	return false;
}

static bool has_merged_page(struct f2fs_sb_info *sbi, struct inode *inode,
						struct page *page, nid_t ino,
						enum page_type type)
{
	enum page_type btype = PAGE_TYPE_OF_BIO(type);
	enum temp_type temp;
	struct f2fs_bio_info *io;
	bool ret = false;

	for (temp = HOT; temp < NR_TEMP_TYPE; temp++) {
		io = sbi->write_io[btype] + temp;

		down_read(&io->io_rwsem);
		ret = __has_merged_page(io, inode, page, ino);
		up_read(&io->io_rwsem);

		/* TODO: use HOT temp only for meta pages now. */
		if (ret || btype == META)
			break;
	}
	return ret;
}

static void __f2fs_submit_merged_write(struct f2fs_sb_info *sbi,
				enum page_type type, enum temp_type temp)
{
	enum page_type btype = PAGE_TYPE_OF_BIO(type);
	struct f2fs_bio_info *io = sbi->write_io[btype] + temp;

	down_write(&io->io_rwsem);

	/* change META to META_FLUSH in the checkpoint procedure */
	if (type >= META_FLUSH) {
		io->fio.type = META_FLUSH;
		io->fio.op = REQ_OP_WRITE;
		io->fio.op_flags = REQ_META | REQ_PRIO | REQ_SYNC;
		if (!test_opt(sbi, NOBARRIER))
			io->fio.op_flags |= REQ_PREFLUSH | REQ_FUA;
	}
	__submit_merged_bio(io);
	up_write(&io->io_rwsem);
}

static void __submit_merged_write_cond(struct f2fs_sb_info *sbi,
				struct inode *inode, struct page *page,
				nid_t ino, enum page_type type, bool force)
{
	enum temp_type temp;

	if (!force && !has_merged_page(sbi, inode, page, ino, type))
		return;

	for (temp = HOT; temp < NR_TEMP_TYPE; temp++) {

		__f2fs_submit_merged_write(sbi, type, temp);

		/* TODO: use HOT temp only for meta pages now. */
		if (type >= META)
			break;
	}
}

void f2fs_submit_merged_write(struct f2fs_sb_info *sbi, enum page_type type)
{
	__submit_merged_write_cond(sbi, NULL, 0, 0, type, true);
}

void f2fs_submit_merged_write_cond(struct f2fs_sb_info *sbi,
				struct inode *inode, struct page *page,
				nid_t ino, enum page_type type)
{
	__submit_merged_write_cond(sbi, inode, page, ino, type, false);
}

void f2fs_flush_merged_writes(struct f2fs_sb_info *sbi)
{
	f2fs_submit_merged_write(sbi, DATA);
	f2fs_submit_merged_write(sbi, NODE);
	f2fs_submit_merged_write(sbi, META);
}

/*
 * Fill the locked page with data located in the block address.
 * A caller needs to unlock the page on failure.
 */
int f2fs_submit_page_bio(struct f2fs_io_info *fio)
{
	struct bio *bio;
	struct page *page = fio->encrypted_page ?
			fio->encrypted_page : fio->page;

	if (!f2fs_is_valid_blkaddr(fio->sbi, fio->new_blkaddr,
			__is_meta_io(fio) ? META_GENERIC : DATA_GENERIC))
		return -EFAULT;

	trace_f2fs_submit_page_bio(page, fio);
	f2fs_trace_ios(fio, 0);

	/* Allocate a new bio */
	bio = __bio_alloc(fio->sbi, fio->new_blkaddr, fio->io_wbc,
				1, is_read_io(fio->op), fio->type, fio->temp);

	if (bio_add_page(bio, page, PAGE_SIZE, 0) < PAGE_SIZE) {
		bio_put(bio);
		return -EFAULT;
	}

	if (fio->io_wbc && !is_read_io(fio->op))
		wbc_account_io(fio->io_wbc, page, PAGE_SIZE);

	bio_set_op_attrs(bio, fio->op, fio->op_flags);

	inc_page_count(fio->sbi, is_read_io(fio->op) ?
			__read_io_type(page): WB_DATA_TYPE(fio->page));

	__submit_bio(fio->sbi, bio, fio->type);
	return 0;
}

void f2fs_submit_page_write(struct f2fs_io_info *fio)
{
	struct f2fs_sb_info *sbi = fio->sbi;
	enum page_type btype = PAGE_TYPE_OF_BIO(fio->type);
	struct f2fs_bio_info *io = sbi->write_io[btype] + fio->temp;
	struct page *bio_page;

	f2fs_bug_on(sbi, is_read_io(fio->op));

	down_write(&io->io_rwsem);
next:
	if (fio->in_list) {
		spin_lock(&io->io_lock);
		if (list_empty(&io->io_list)) {
			spin_unlock(&io->io_lock);
			goto out;
		}
		fio = list_first_entry(&io->io_list,
						struct f2fs_io_info, list);
		list_del(&fio->list);
		spin_unlock(&io->io_lock);
	}

	if (__is_valid_data_blkaddr(fio->old_blkaddr))
		verify_block_addr(fio, fio->old_blkaddr);
	verify_block_addr(fio, fio->new_blkaddr);

	bio_page = fio->encrypted_page ? fio->encrypted_page : fio->page;

	/* set submitted = true as a return value */
	fio->submitted = true;

	inc_page_count(sbi, WB_DATA_TYPE(bio_page));

	if (io->bio && (io->last_block_in_bio != fio->new_blkaddr - 1 ||
	    (io->fio.op != fio->op || io->fio.op_flags != fio->op_flags) ||
			!__same_bdev(sbi, fio->new_blkaddr, io->bio)))
		__submit_merged_bio(io);
alloc_new:
	if (io->bio == NULL) {
		if ((fio->type == DATA || fio->type == NODE) &&
				fio->new_blkaddr & F2FS_IO_SIZE_MASK(sbi)) {
			dec_page_count(sbi, WB_DATA_TYPE(bio_page));
			fio->retry = true;
			goto skip;
		}
		io->bio = __bio_alloc(sbi, fio->new_blkaddr, fio->io_wbc,
						BIO_MAX_PAGES, false,
						fio->type, fio->temp);
		io->fio = *fio;
	}

	if (bio_add_page(io->bio, bio_page, PAGE_SIZE, 0) < PAGE_SIZE) {
		__submit_merged_bio(io);
		goto alloc_new;
	}

	if (fio->io_wbc)
		wbc_account_io(fio->io_wbc, bio_page, PAGE_SIZE);

	io->last_block_in_bio = fio->new_blkaddr;
	f2fs_trace_ios(fio, 0);

	trace_f2fs_submit_page_write(fio->page, fio);
skip:
	if (fio->in_list)
		goto next;
out:
	if (is_sbi_flag_set(sbi, SBI_IS_SHUTDOWN) ||
				f2fs_is_checkpoint_ready(sbi))
		__submit_merged_bio(io);
	up_write(&io->io_rwsem);
}

static struct bio *f2fs_grab_read_bio(struct inode *inode, block_t blkaddr,
					unsigned nr_pages, unsigned op_flag)
{
	struct f2fs_sb_info *sbi = F2FS_I_SB(inode);
	struct bio *bio;
	struct bio_post_read_ctx *ctx;
	unsigned int post_read_steps = 0;

	if (!f2fs_is_valid_blkaddr(sbi, blkaddr, DATA_GENERIC))
		return ERR_PTR(-EFAULT);

	bio = f2fs_bio_alloc(sbi, min_t(int, nr_pages, BIO_MAX_PAGES), false);
	if (!bio)
		return ERR_PTR(-ENOMEM);
	f2fs_target_device(sbi, blkaddr, bio);
	bio->bi_end_io = f2fs_read_end_io;
	bio_set_op_attrs(bio, REQ_OP_READ, op_flag);

	if (f2fs_encrypted_file(inode))
		post_read_steps |= 1 << STEP_DECRYPT;
	if (post_read_steps) {
		ctx = mempool_alloc(bio_post_read_ctx_pool, GFP_NOFS);
		if (!ctx) {
			bio_put(bio);
			return ERR_PTR(-ENOMEM);
		}
		ctx->bio = bio;
		ctx->enabled_steps = post_read_steps;
		bio->bi_private = ctx;
	}

	return bio;
}

/* This can handle encryption stuffs */
static int f2fs_submit_page_read(struct inode *inode, struct page *page,
							block_t blkaddr)
{
	struct bio *bio = f2fs_grab_read_bio(inode, blkaddr, 1, 0);

	if (IS_ERR(bio))
		return PTR_ERR(bio);

	/* wait for GCed page writeback via META_MAPPING */
	f2fs_wait_on_block_writeback(inode, blkaddr);

	if (bio_add_page(bio, page, PAGE_SIZE, 0) < PAGE_SIZE) {
		bio_put(bio);
		return -EFAULT;
	}
	ClearPageError(page);
	inc_page_count(F2FS_I_SB(inode), F2FS_RD_DATA);
	__submit_bio(F2FS_I_SB(inode), bio, DATA);
	return 0;
}

static void __set_data_blkaddr(struct dnode_of_data *dn)
{
	struct f2fs_node *rn = F2FS_NODE(dn->node_page);
	__le32 *addr_array;
	int base = 0;

	if (IS_INODE(dn->node_page) && f2fs_has_extra_attr(dn->inode))
		base = get_extra_isize(dn->inode);

	/* Get physical address of data block */
	addr_array = blkaddr_in_node(rn);
	addr_array[base + dn->ofs_in_node] = cpu_to_le32(dn->data_blkaddr);
}

/*
 * Lock ordering for the change of data block address:
 * ->data_page
 *  ->node_page
 *    update block addresses in the node page
 */
void f2fs_set_data_blkaddr(struct dnode_of_data *dn)
{
	f2fs_wait_on_page_writeback(dn->node_page, NODE, true);
	__set_data_blkaddr(dn);
	if (set_page_dirty(dn->node_page))
		dn->node_changed = true;
}

void f2fs_update_data_blkaddr(struct dnode_of_data *dn, block_t blkaddr)
{
	dn->data_blkaddr = blkaddr;
	f2fs_set_data_blkaddr(dn);
	f2fs_update_extent_cache(dn);
}

/* dn->ofs_in_node will be returned with up-to-date last block pointer */
int f2fs_reserve_new_blocks(struct dnode_of_data *dn, blkcnt_t count)
{
	struct f2fs_sb_info *sbi = F2FS_I_SB(dn->inode);
	int err;

	if (!count)
		return 0;

	if (unlikely(is_inode_flag_set(dn->inode, FI_NO_ALLOC)))
		return -EPERM;
	if (unlikely((err = inc_valid_block_count(sbi, dn->inode, &count))))
		return err;

	trace_f2fs_reserve_new_blocks(dn->inode, dn->nid,
						dn->ofs_in_node, count);

	f2fs_wait_on_page_writeback(dn->node_page, NODE, true);

	for (; count > 0; dn->ofs_in_node++) {
		block_t blkaddr = datablock_addr(dn->inode,
					dn->node_page, dn->ofs_in_node);
		if (blkaddr == NULL_ADDR) {
			dn->data_blkaddr = NEW_ADDR;
			__set_data_blkaddr(dn);
			count--;
		}
	}

	if (set_page_dirty(dn->node_page))
		dn->node_changed = true;
	return 0;
}

/* Should keep dn->ofs_in_node unchanged */
int f2fs_reserve_new_block(struct dnode_of_data *dn)
{
	unsigned int ofs_in_node = dn->ofs_in_node;
	int ret;

	ret = f2fs_reserve_new_blocks(dn, 1);
	dn->ofs_in_node = ofs_in_node;
	return ret;
}

int f2fs_reserve_block(struct dnode_of_data *dn, pgoff_t index)
{
	bool need_put = dn->inode_page ? false : true;
	int err;

	err = f2fs_get_dnode_of_data(dn, index, ALLOC_NODE);
	if (err)
		return err;

	if (dn->data_blkaddr == NULL_ADDR)
		err = f2fs_reserve_new_block(dn);
	if (err || need_put)
		f2fs_put_dnode(dn);
	return err;
}

int f2fs_get_block(struct dnode_of_data *dn, pgoff_t index)
{
	struct extent_info ei  = {0,0,0};
	struct inode *inode = dn->inode;

	if (f2fs_lookup_extent_cache(inode, index, &ei)) {
		dn->data_blkaddr = ei.blk + index - ei.fofs;
		return 0;
	}

	return f2fs_reserve_block(dn, index);
}

struct page *f2fs_get_read_data_page(struct inode *inode, pgoff_t index,
						int op_flags, bool for_write)
{
	struct address_space *mapping = inode->i_mapping;
	struct dnode_of_data dn;
	struct page *page;
	struct extent_info ei = {0,0,0};
	int err;

	page = f2fs_grab_cache_page(mapping, index, for_write);
	if (!page)
		return ERR_PTR(-ENOMEM);

	if (f2fs_lookup_extent_cache(inode, index, &ei)) {
		dn.data_blkaddr = ei.blk + index - ei.fofs;
		goto got_it;
	}

	set_new_dnode(&dn, inode, NULL, NULL, 0);
	err = f2fs_get_dnode_of_data(&dn, index, LOOKUP_NODE);
	if (err)
		goto put_err;
	f2fs_put_dnode(&dn);

	if (unlikely(dn.data_blkaddr == NULL_ADDR)) {
		err = -ENOENT;
		goto put_err;
	}
got_it:
	if (PageUptodate(page)) {
		unlock_page(page);
		return page;
	}

	/*
	 * A new dentry page is allocated but not able to be written, since its
	 * new inode page couldn't be allocated due to -ENOSPC.
	 * In such the case, its blkaddr can be remained as NEW_ADDR.
	 * see, f2fs_add_link -> f2fs_get_new_data_page ->
	 * f2fs_init_inode_metadata.
	 */
	if (dn.data_blkaddr == NEW_ADDR) {
		zero_user_segment(page, 0, PAGE_SIZE);
		if (!PageUptodate(page))
			SetPageUptodate(page);
		unlock_page(page);
		return page;
	}

	err = f2fs_submit_page_read(inode, page, dn.data_blkaddr);
	if (err)
		goto put_err;
	return page;

put_err:
	f2fs_put_page(page, 1);
	return ERR_PTR(err);
}

struct page *f2fs_find_data_page(struct inode *inode, pgoff_t index)
{
	struct address_space *mapping = inode->i_mapping;
	struct page *page;

	page = find_get_page(mapping, index);
	if (page && PageUptodate(page))
		return page;
	f2fs_put_page(page, 0);

	page = f2fs_get_read_data_page(inode, index, 0, false);
	if (IS_ERR(page))
		return page;

	if (PageUptodate(page))
		return page;

	wait_on_page_locked(page);
	if (unlikely(!PageUptodate(page))) {
		f2fs_put_page(page, 0);
		return ERR_PTR(-EIO);
	}
	return page;
}

/*
 * If it tries to access a hole, return an error.
 * Because, the callers, functions in dir.c and GC, should be able to know
 * whether this page exists or not.
 */
struct page *f2fs_get_lock_data_page(struct inode *inode, pgoff_t index,
							bool for_write)
{
	struct address_space *mapping = inode->i_mapping;
	struct page *page;
repeat:
	page = f2fs_get_read_data_page(inode, index, 0, for_write);
	if (IS_ERR(page))
		return page;

	/* wait for read completion */
	lock_page(page);
	if (unlikely(page->mapping != mapping)) {
		f2fs_put_page(page, 1);
		goto repeat;
	}
	if (unlikely(!PageUptodate(page))) {
		f2fs_put_page(page, 1);
		return ERR_PTR(-EIO);
	}
	return page;
}

/*
 * Caller ensures that this data page is never allocated.
 * A new zero-filled data page is allocated in the page cache.
 *
 * Also, caller should grab and release a rwsem by calling f2fs_lock_op() and
 * f2fs_unlock_op().
 * Note that, ipage is set only by make_empty_dir, and if any error occur,
 * ipage should be released by this function.
 */
struct page *f2fs_get_new_data_page(struct inode *inode,
		struct page *ipage, pgoff_t index, bool new_i_size)
{
	struct address_space *mapping = inode->i_mapping;
	struct page *page;
	struct dnode_of_data dn;
	int err;

	page = f2fs_grab_cache_page(mapping, index, true);
	if (!page) {
		/*
		 * before exiting, we should make sure ipage will be released
		 * if any error occur.
		 */
		f2fs_put_page(ipage, 1);
		return ERR_PTR(-ENOMEM);
	}

	set_new_dnode(&dn, inode, ipage, NULL, 0);
	err = f2fs_reserve_block(&dn, index);
	if (err) {
		f2fs_put_page(page, 1);
		return ERR_PTR(err);
	}
	if (!ipage)
		f2fs_put_dnode(&dn);

	if (PageUptodate(page))
		goto got_it;

	if (dn.data_blkaddr == NEW_ADDR) {
		zero_user_segment(page, 0, PAGE_SIZE);
		if (!PageUptodate(page))
			SetPageUptodate(page);
	} else {
		f2fs_put_page(page, 1);

		/* if ipage exists, blkaddr should be NEW_ADDR */
		f2fs_bug_on(F2FS_I_SB(inode), ipage);
		page = f2fs_get_lock_data_page(inode, index, true);
		if (IS_ERR(page))
			return page;
	}
got_it:
	if (new_i_size && i_size_read(inode) <
				((loff_t)(index + 1) << PAGE_SHIFT))
		f2fs_i_size_write(inode, ((loff_t)(index + 1) << PAGE_SHIFT));
	return page;
}

static int __allocate_data_block(struct dnode_of_data *dn, int seg_type)
{
	struct f2fs_sb_info *sbi = F2FS_I_SB(dn->inode);
	struct f2fs_summary sum;
	struct node_info ni;
	block_t old_blkaddr;
	blkcnt_t count = 1;
	int err;

	if (unlikely(is_inode_flag_set(dn->inode, FI_NO_ALLOC)))
		return -EPERM;

	err = f2fs_get_node_info(sbi, dn->nid, &ni);
	if (err)
		return err;

	dn->data_blkaddr = datablock_addr(dn->inode,
				dn->node_page, dn->ofs_in_node);
	if (dn->data_blkaddr != NULL_ADDR)
		goto alloc;

	if (unlikely((err = inc_valid_block_count(sbi, dn->inode, &count))))
		return err;

alloc:
	set_summary(&sum, dn->nid, dn->ofs_in_node, ni.version);
	old_blkaddr = dn->data_blkaddr;
	f2fs_allocate_data_block(sbi, NULL, old_blkaddr, &dn->data_blkaddr,
					&sum, seg_type, NULL, false);
	if (GET_SEGNO(sbi, old_blkaddr) != NULL_SEGNO)
		invalidate_mapping_pages(META_MAPPING(sbi),
					old_blkaddr, old_blkaddr);
	f2fs_set_data_blkaddr(dn);

	/*
	 * i_size will be updated by direct_IO. Otherwise, we'll get stale
	 * data from unwritten block via dio_read.
	 */
	return 0;
}

int f2fs_preallocate_blocks(struct kiocb *iocb, struct iov_iter *from)
{
	struct inode *inode = file_inode(iocb->ki_filp);
	struct f2fs_map_blocks map;
	int flag;
	int err = 0;
	bool direct_io = iocb->ki_flags & IOCB_DIRECT;

	/* convert inline data for Direct I/O*/
	if (direct_io) {
		err = f2fs_convert_inline_inode(inode);
		if (err)
			return err;
	}

	if (is_inode_flag_set(inode, FI_NO_PREALLOC))
		return 0;

	map.m_lblk = F2FS_BLK_ALIGN(iocb->ki_pos);
	map.m_len = F2FS_BYTES_TO_BLK(iocb->ki_pos + iov_iter_count(from));
	if (map.m_len > map.m_lblk)
		map.m_len -= map.m_lblk;
	else
		map.m_len = 0;

	map.m_next_pgofs = NULL;
	map.m_next_extent = NULL;
	map.m_seg_type = NO_CHECK_TYPE;

	if (direct_io) {
		map.m_seg_type = f2fs_rw_hint_to_seg_type(iocb->ki_hint);
		flag = f2fs_force_buffered_io(inode, iocb, from) ?
					F2FS_GET_BLOCK_PRE_AIO :
					F2FS_GET_BLOCK_PRE_DIO;
		goto map_blocks;
	}
	if (iocb->ki_pos + iov_iter_count(from) > MAX_INLINE_DATA(inode)) {
		err = f2fs_convert_inline_inode(inode);
		if (err)
			return err;
	}
	if (f2fs_has_inline_data(inode))
		return err;

	flag = F2FS_GET_BLOCK_PRE_AIO;

map_blocks:
	err = f2fs_map_blocks(inode, &map, 1, flag);
	if (map.m_len > 0 && err == -ENOSPC) {
		if (!direct_io)
			set_inode_flag(inode, FI_NO_PREALLOC);
		err = 0;
	}
	return err;
}

void __do_map_lock(struct f2fs_sb_info *sbi, int flag, bool lock)
{
	if (flag == F2FS_GET_BLOCK_PRE_AIO) {
		if (lock)
			down_read(&sbi->node_change);
		else
			up_read(&sbi->node_change);
	} else {
		if (lock)
			f2fs_lock_op(sbi);
		else
			f2fs_unlock_op(sbi);
	}
}

/*
 * f2fs_map_blocks() now supported readahead/bmap/rw direct_IO with
 * f2fs_map_blocks structure.
 * If original data blocks are allocated, then give them to blockdev.
 * Otherwise,
 *     a. preallocate requested block addresses
 *     b. do not use extent cache for better performance
 *     c. give the block addresses to blockdev
 */
int f2fs_map_blocks(struct inode *inode, struct f2fs_map_blocks *map,
						int create, int flag)
{
	unsigned int maxblocks = map->m_len;
	struct dnode_of_data dn;
	struct f2fs_sb_info *sbi = F2FS_I_SB(inode);
	int mode = create ? ALLOC_NODE : LOOKUP_NODE;
	pgoff_t pgofs, end_offset, end;
	int err = 0, ofs = 1;
	unsigned int ofs_in_node, last_ofs_in_node;
	blkcnt_t prealloc;
	struct extent_info ei = {0,0,0};
	block_t blkaddr;
	unsigned int start_pgofs;

	if (!maxblocks)
		return 0;

	map->m_len = 0;
	map->m_flags = 0;

	/* it only supports block size == page size */
	pgofs =	(pgoff_t)map->m_lblk;
	end = pgofs + maxblocks;

	if (!create && f2fs_lookup_extent_cache(inode, pgofs, &ei)) {
		map->m_pblk = ei.blk + pgofs - ei.fofs;
		map->m_len = min((pgoff_t)maxblocks, ei.fofs + ei.len - pgofs);
		map->m_flags = F2FS_MAP_MAPPED;
		if (map->m_next_extent)
			*map->m_next_extent = pgofs + map->m_len;

		/* for hardware encryption, but to avoid potential issue in future */
		if (flag == F2FS_GET_BLOCK_DIO)
			f2fs_wait_on_block_writeback_range(inode,
						map->m_pblk, map->m_len);
		goto out;
	}

next_dnode:
	if (create)
		__do_map_lock(sbi, flag, true);

	/* When reading holes, we need its node page */
	set_new_dnode(&dn, inode, NULL, NULL, 0);
	err = f2fs_get_dnode_of_data(&dn, pgofs, mode);
	if (err) {
		if (flag == F2FS_GET_BLOCK_BMAP)
			map->m_pblk = 0;
		if (err == -ENOENT) {
			err = 0;
			if (map->m_next_pgofs)
				*map->m_next_pgofs =
					f2fs_get_next_page_offset(&dn, pgofs);
			if (map->m_next_extent)
				*map->m_next_extent =
					f2fs_get_next_page_offset(&dn, pgofs);
		}
		goto unlock_out;
	}

	start_pgofs = pgofs;
	prealloc = 0;
	last_ofs_in_node = ofs_in_node = dn.ofs_in_node;
	end_offset = ADDRS_PER_PAGE(dn.node_page, inode);

next_block:
	blkaddr = datablock_addr(dn.inode, dn.node_page, dn.ofs_in_node);

	if (__is_valid_data_blkaddr(blkaddr) &&
		!f2fs_is_valid_blkaddr(sbi, blkaddr, DATA_GENERIC)) {
		err = -EFAULT;
		goto sync_out;
	}

	if (is_valid_data_blkaddr(sbi, blkaddr)) {
		/* use out-place-update for driect IO under LFS mode */
		if (test_opt(sbi, LFS) && create &&
				flag == F2FS_GET_BLOCK_DIO) {
			err = __allocate_data_block(&dn, map->m_seg_type);
			if (!err)
				set_inode_flag(inode, FI_APPEND_WRITE);
		}
	} else {
		if (create) {
			if (unlikely(f2fs_cp_error(sbi))) {
				err = -EIO;
				goto sync_out;
			}
			if (flag == F2FS_GET_BLOCK_PRE_AIO) {
				if (blkaddr == NULL_ADDR) {
					prealloc++;
					last_ofs_in_node = dn.ofs_in_node;
				}
			} else {
				WARN_ON(flag != F2FS_GET_BLOCK_PRE_DIO &&
					flag != F2FS_GET_BLOCK_DIO);
				err = __allocate_data_block(&dn,
							map->m_seg_type);
				if (!err)
					set_inode_flag(inode, FI_APPEND_WRITE);
			}
			if (err)
				goto sync_out;
			map->m_flags |= F2FS_MAP_NEW;
			blkaddr = dn.data_blkaddr;
		} else {
			if (flag == F2FS_GET_BLOCK_BMAP) {
				map->m_pblk = 0;
				goto sync_out;
			}
			if (flag == F2FS_GET_BLOCK_PRECACHE)
				goto sync_out;
			if (flag == F2FS_GET_BLOCK_FIEMAP &&
						blkaddr == NULL_ADDR) {
				if (map->m_next_pgofs)
					*map->m_next_pgofs = pgofs + 1;
				goto sync_out;
			}
			if (flag != F2FS_GET_BLOCK_FIEMAP) {
				/* for defragment case */
				if (map->m_next_pgofs)
					*map->m_next_pgofs = pgofs + 1;
				goto sync_out;
			}
		}
	}

	if (flag == F2FS_GET_BLOCK_PRE_AIO)
		goto skip;

	if (map->m_len == 0) {
		/* preallocated unwritten block should be mapped for fiemap. */
		if (blkaddr == NEW_ADDR)
			map->m_flags |= F2FS_MAP_UNWRITTEN;
		map->m_flags |= F2FS_MAP_MAPPED;

		map->m_pblk = blkaddr;
		map->m_len = 1;
	} else if ((map->m_pblk != NEW_ADDR &&
			blkaddr == (map->m_pblk + ofs)) ||
			(map->m_pblk == NEW_ADDR && blkaddr == NEW_ADDR) ||
			flag == F2FS_GET_BLOCK_PRE_DIO) {
		ofs++;
		map->m_len++;
	} else {
		goto sync_out;
	}

skip:
	dn.ofs_in_node++;
	pgofs++;

	/* preallocate blocks in batch for one dnode page */
	if (flag == F2FS_GET_BLOCK_PRE_AIO &&
			(pgofs == end || dn.ofs_in_node == end_offset)) {

		dn.ofs_in_node = ofs_in_node;
		err = f2fs_reserve_new_blocks(&dn, prealloc);
		if (err)
			goto sync_out;

		map->m_len += dn.ofs_in_node - ofs_in_node;
		if (prealloc && dn.ofs_in_node != last_ofs_in_node + 1) {
			err = -ENOSPC;
			goto sync_out;
		}
		dn.ofs_in_node = end_offset;
	}

	if (pgofs >= end)
		goto sync_out;
	else if (dn.ofs_in_node < end_offset)
		goto next_block;

	if (flag == F2FS_GET_BLOCK_PRECACHE) {
		if (map->m_flags & F2FS_MAP_MAPPED) {
			unsigned int ofs = start_pgofs - map->m_lblk;

			f2fs_update_extent_cache_range(&dn,
				start_pgofs, map->m_pblk + ofs,
				map->m_len - ofs);
		}
	}

	f2fs_put_dnode(&dn);

	if (create) {
		__do_map_lock(sbi, flag, false);
		f2fs_balance_fs(sbi, dn.node_changed);
	}
	goto next_dnode;

sync_out:

	/* for hardware encryption, but to avoid potential issue in future */
	if (flag == F2FS_GET_BLOCK_DIO && map->m_flags & F2FS_MAP_MAPPED)
		f2fs_wait_on_block_writeback_range(inode,
						map->m_pblk, map->m_len);

	if (flag == F2FS_GET_BLOCK_PRECACHE) {
		if (map->m_flags & F2FS_MAP_MAPPED) {
			unsigned int ofs = start_pgofs - map->m_lblk;

			f2fs_update_extent_cache_range(&dn,
				start_pgofs, map->m_pblk + ofs,
				map->m_len - ofs);
		}
		if (map->m_next_extent)
			*map->m_next_extent = pgofs + 1;
	}
	f2fs_put_dnode(&dn);
unlock_out:
	if (create) {
		__do_map_lock(sbi, flag, false);
		f2fs_balance_fs(sbi, dn.node_changed);
	}
out:
	trace_f2fs_map_blocks(inode, map, err);
	return err;
}

bool f2fs_overwrite_io(struct inode *inode, loff_t pos, size_t len)
{
	struct f2fs_map_blocks map;
	block_t last_lblk;
	int err;

	if (pos + len > i_size_read(inode))
		return false;

	map.m_lblk = F2FS_BYTES_TO_BLK(pos);
	map.m_next_pgofs = NULL;
	map.m_next_extent = NULL;
	map.m_seg_type = NO_CHECK_TYPE;
	last_lblk = F2FS_BLK_ALIGN(pos + len);

	while (map.m_lblk < last_lblk) {
		map.m_len = last_lblk - map.m_lblk;
		err = f2fs_map_blocks(inode, &map, 0, F2FS_GET_BLOCK_DEFAULT);
		if (err || map.m_len == 0)
			return false;
		map.m_lblk += map.m_len;
	}
	return true;
}

static int __get_data_block(struct inode *inode, sector_t iblock,
			struct buffer_head *bh, int create, int flag,
			pgoff_t *next_pgofs, int seg_type)
{
	struct f2fs_map_blocks map;
	int err;

	map.m_lblk = iblock;
	map.m_len = bh->b_size >> inode->i_blkbits;
	map.m_next_pgofs = next_pgofs;
	map.m_next_extent = NULL;
	map.m_seg_type = seg_type;

	err = f2fs_map_blocks(inode, &map, create, flag);
	if (!err) {
		map_bh(bh, inode->i_sb, map.m_pblk);
		bh->b_state = (bh->b_state & ~F2FS_MAP_FLAGS) | map.m_flags;
		bh->b_size = (u64)map.m_len << inode->i_blkbits;
	}
	return err;
}

static int get_data_block(struct inode *inode, sector_t iblock,
			struct buffer_head *bh_result, int create, int flag,
			pgoff_t *next_pgofs)
{
	return __get_data_block(inode, iblock, bh_result, create,
							flag, next_pgofs,
							NO_CHECK_TYPE);
}

static int get_data_block_dio(struct inode *inode, sector_t iblock,
			struct buffer_head *bh_result, int create)
{
	return __get_data_block(inode, iblock, bh_result, create,
						F2FS_GET_BLOCK_DIO, NULL,
						f2fs_rw_hint_to_seg_type(
							inode->i_write_hint));
}

static int get_data_block_bmap(struct inode *inode, sector_t iblock,
			struct buffer_head *bh_result, int create)
{
	/* Block number less than F2FS MAX BLOCKS */
	if (unlikely(iblock >= F2FS_I_SB(inode)->max_file_blocks))
		return -EFBIG;

	return __get_data_block(inode, iblock, bh_result, create,
						F2FS_GET_BLOCK_BMAP, NULL,
						NO_CHECK_TYPE);
}

static inline sector_t logical_to_blk(struct inode *inode, loff_t offset)
{
	return (offset >> inode->i_blkbits);
}

static inline loff_t blk_to_logical(struct inode *inode, sector_t blk)
{
	return (blk << inode->i_blkbits);
}

static int f2fs_xattr_fiemap(struct inode *inode,
				struct fiemap_extent_info *fieinfo)
{
	struct f2fs_sb_info *sbi = F2FS_I_SB(inode);
	struct page *page;
	struct node_info ni;
	__u64 phys = 0, len;
	__u32 flags;
	nid_t xnid = F2FS_I(inode)->i_xattr_nid;
	int err = 0;

	if (f2fs_has_inline_xattr(inode)) {
		int offset;

		page = f2fs_grab_cache_page(NODE_MAPPING(sbi),
						inode->i_ino, false);
		if (!page)
			return -ENOMEM;

		err = f2fs_get_node_info(sbi, inode->i_ino, &ni);
		if (err) {
			f2fs_put_page(page, 1);
			return err;
		}

		phys = (__u64)blk_to_logical(inode, ni.blk_addr);
		offset = offsetof(struct f2fs_inode, i_addr) +
					sizeof(__le32) * (DEF_ADDRS_PER_INODE -
					get_inline_xattr_addrs(inode));

		phys += offset;
		len = inline_xattr_size(inode);

		f2fs_put_page(page, 1);

		flags = FIEMAP_EXTENT_DATA_INLINE | FIEMAP_EXTENT_NOT_ALIGNED;

		if (!xnid)
			flags |= FIEMAP_EXTENT_LAST;

		err = fiemap_fill_next_extent(fieinfo, 0, phys, len, flags);
		if (err || err == 1)
			return err;
	}

	if (xnid) {
		page = f2fs_grab_cache_page(NODE_MAPPING(sbi), xnid, false);
		if (!page)
			return -ENOMEM;

		err = f2fs_get_node_info(sbi, xnid, &ni);
		if (err) {
			f2fs_put_page(page, 1);
			return err;
		}

		phys = (__u64)blk_to_logical(inode, ni.blk_addr);
		len = inode->i_sb->s_blocksize;

		f2fs_put_page(page, 1);

		flags = FIEMAP_EXTENT_LAST;
	}

	if (phys)
		err = fiemap_fill_next_extent(fieinfo, 0, phys, len, flags);

	return (err < 0 ? err : 0);
}

int f2fs_fiemap(struct inode *inode, struct fiemap_extent_info *fieinfo,
		u64 start, u64 len)
{
	struct buffer_head map_bh;
	sector_t start_blk, last_blk;
	pgoff_t next_pgofs;
	u64 logical = 0, phys = 0, size = 0;
	u32 flags = 0;
	int ret = 0;

	if (fieinfo->fi_flags & FIEMAP_FLAG_CACHE) {
		ret = f2fs_precache_extents(inode);
		if (ret)
			return ret;
	}

	ret = fiemap_check_flags(fieinfo, FIEMAP_FLAG_SYNC | FIEMAP_FLAG_XATTR);
	if (ret)
		return ret;

	inode_lock(inode);

	if (fieinfo->fi_flags & FIEMAP_FLAG_XATTR) {
		ret = f2fs_xattr_fiemap(inode, fieinfo);
		goto out;
	}

	if (f2fs_has_inline_data(inode)) {
		ret = f2fs_inline_data_fiemap(inode, fieinfo, start, len);
		if (ret != -EAGAIN)
			goto out;
	}

	if (logical_to_blk(inode, len) == 0)
		len = blk_to_logical(inode, 1);

	start_blk = logical_to_blk(inode, start);
	last_blk = logical_to_blk(inode, start + len - 1);

next:
	memset(&map_bh, 0, sizeof(struct buffer_head));
	map_bh.b_size = len;

	ret = get_data_block(inode, start_blk, &map_bh, 0,
					F2FS_GET_BLOCK_FIEMAP, &next_pgofs);
	if (ret)
		goto out;

	/* HOLE */
	if (!buffer_mapped(&map_bh)) {
		start_blk = next_pgofs;

		if (blk_to_logical(inode, start_blk) < blk_to_logical(inode,
					F2FS_I_SB(inode)->max_file_blocks))
			goto prep_next;

		flags |= FIEMAP_EXTENT_LAST;
	}

	if (size) {
		if (f2fs_encrypted_inode(inode))
			flags |= FIEMAP_EXTENT_DATA_ENCRYPTED;

		ret = fiemap_fill_next_extent(fieinfo, logical,
				phys, size, flags);
	}

	if (start_blk > last_blk || ret)
		goto out;

	logical = blk_to_logical(inode, start_blk);
	phys = blk_to_logical(inode, map_bh.b_blocknr);
	size = map_bh.b_size;
	flags = 0;
	if (buffer_unwritten(&map_bh))
		flags = FIEMAP_EXTENT_UNWRITTEN;

	start_blk += logical_to_blk(inode, size);

prep_next:
	cond_resched();
	if (fatal_signal_pending(current))
		ret = -EINTR;
	else
		goto next;
out:
	if (ret == 1)
		ret = 0;

	inode_unlock(inode);
	return ret;
}

/*
 * This function was originally taken from fs/mpage.c, and customized for f2fs.
 * Major change was from block_size == page_size in f2fs by default.
 *
 * Note that the aops->readpages() function is ONLY used for read-ahead. If
 * this function ever deviates from doing just read-ahead, it should either
 * use ->readpage() or do the necessary surgery to decouple ->readpages()
 * from read-ahead.
 */
static int f2fs_mpage_readpages(struct address_space *mapping,
			struct list_head *pages, struct page *page,
			unsigned nr_pages, bool is_readahead)
{
	struct bio *bio = NULL;
	sector_t last_block_in_bio = 0;
	struct inode *inode = mapping->host;
	const unsigned blkbits = inode->i_blkbits;
	const unsigned blocksize = 1 << blkbits;
	sector_t block_in_file;
	sector_t last_block;
	sector_t last_block_in_file;
	sector_t block_nr;
	struct f2fs_map_blocks map;

	map.m_pblk = 0;
	map.m_lblk = 0;
	map.m_len = 0;
	map.m_flags = 0;
	map.m_next_pgofs = NULL;
	map.m_next_extent = NULL;
	map.m_seg_type = NO_CHECK_TYPE;

	for (; nr_pages; nr_pages--) {
		if (pages) {
			page = list_last_entry(pages, struct page, lru);

			prefetchw(&page->flags);
			list_del(&page->lru);
			if (add_to_page_cache_lru(page, mapping,
						  page->index,
						  readahead_gfp_mask(mapping)))
				goto next_page;
		}

		block_in_file = (sector_t)page->index;
		last_block = block_in_file + nr_pages;
		last_block_in_file = (i_size_read(inode) + blocksize - 1) >>
								blkbits;
		if (last_block > last_block_in_file)
			last_block = last_block_in_file;

		/*
		 * Map blocks using the previous result first.
		 */
		if ((map.m_flags & F2FS_MAP_MAPPED) &&
				block_in_file > map.m_lblk &&
				block_in_file < (map.m_lblk + map.m_len))
			goto got_it;

		/*
		 * Then do more f2fs_map_blocks() calls until we are
		 * done with this page.
		 */
		map.m_flags = 0;

		if (block_in_file < last_block) {
			map.m_lblk = block_in_file;
			map.m_len = last_block - block_in_file;

			if (f2fs_map_blocks(inode, &map, 0,
						F2FS_GET_BLOCK_DEFAULT))
				goto set_error_page;
		}
got_it:
		if ((map.m_flags & F2FS_MAP_MAPPED)) {
			block_nr = map.m_pblk + block_in_file - map.m_lblk;
			SetPageMappedToDisk(page);

			if (!PageUptodate(page) && !cleancache_get_page(page)) {
				SetPageUptodate(page);
				goto confused;
			}

			if (!f2fs_is_valid_blkaddr(F2FS_I_SB(inode), block_nr,
								DATA_GENERIC))
				goto set_error_page;
		} else {
			zero_user_segment(page, 0, PAGE_SIZE);
			if (!PageUptodate(page))
				SetPageUptodate(page);
			unlock_page(page);
			goto next_page;
		}

		/*
		 * This page will go to BIO.  Do we need to send this
		 * BIO off first?
		 */
		if (bio && (last_block_in_bio != block_nr - 1 ||
			!__same_bdev(F2FS_I_SB(inode), block_nr, bio))) {
submit_and_realloc:
			__submit_bio(F2FS_I_SB(inode), bio, DATA);
			bio = NULL;
		}
		if (bio == NULL) {
			bio = f2fs_grab_read_bio(inode, block_nr, nr_pages,
					is_readahead ? REQ_RAHEAD : 0);
			if (IS_ERR(bio)) {
				bio = NULL;
				goto set_error_page;
			}
		}

		/*
		 * If the page is under writeback, we need to wait for
		 * its completion to see the correct decrypted data.
		 */
		f2fs_wait_on_block_writeback(inode, block_nr);

		if (bio_add_page(bio, page, blocksize, 0) < blocksize)
			goto submit_and_realloc;

		inc_page_count(F2FS_I_SB(inode), F2FS_RD_DATA);
		ClearPageError(page);
		last_block_in_bio = block_nr;
		goto next_page;
set_error_page:
		SetPageError(page);
		zero_user_segment(page, 0, PAGE_SIZE);
		unlock_page(page);
		goto next_page;
confused:
		if (bio) {
			__submit_bio(F2FS_I_SB(inode), bio, DATA);
			bio = NULL;
		}
		unlock_page(page);
next_page:
		if (pages)
			put_page(page);
	}
	BUG_ON(pages && !list_empty(pages));
	if (bio)
		__submit_bio(F2FS_I_SB(inode), bio, DATA);
	return 0;
}

static int f2fs_read_data_page(struct file *file, struct page *page)
{
	struct inode *inode = page->mapping->host;
	int ret = -EAGAIN;

	trace_f2fs_readpage(page, DATA);

	/* If the file has inline data, try to read it directly */
	if (f2fs_has_inline_data(inode))
		ret = f2fs_read_inline_data(inode, page);
	if (ret == -EAGAIN)
		ret = f2fs_mpage_readpages(page->mapping, NULL, page, 1, false);
	return ret;
}

static int f2fs_read_data_pages(struct file *file,
			struct address_space *mapping,
			struct list_head *pages, unsigned nr_pages)
{
	struct inode *inode = mapping->host;
	struct page *page = list_last_entry(pages, struct page, lru);

	trace_f2fs_readpages(inode, page, nr_pages);

	/* If the file has inline data, skip readpages */
	if (f2fs_has_inline_data(inode))
		return 0;

	return f2fs_mpage_readpages(mapping, pages, NULL, nr_pages, true);
}

static int encrypt_one_page(struct f2fs_io_info *fio)
{
	struct inode *inode = fio->page->mapping->host;
	struct page *mpage;
	gfp_t gfp_flags = GFP_NOFS;

	if (!f2fs_encrypted_file(inode))
		return 0;

	/* wait for GCed page writeback via META_MAPPING */
	f2fs_wait_on_block_writeback(inode, fio->old_blkaddr);

retry_encrypt:
	fio->encrypted_page = fscrypt_encrypt_page(inode, fio->page,
			PAGE_SIZE, 0, fio->page->index, gfp_flags);
	if (IS_ERR(fio->encrypted_page)) {
		/* flush pending IOs and wait for a while in the ENOMEM case */
		if (PTR_ERR(fio->encrypted_page) == -ENOMEM) {
			f2fs_flush_merged_writes(fio->sbi);
			congestion_wait(BLK_RW_ASYNC, HZ/50);
			gfp_flags |= __GFP_NOFAIL;
			goto retry_encrypt;
		}
		return PTR_ERR(fio->encrypted_page);
	}

	mpage = find_lock_page(META_MAPPING(fio->sbi), fio->old_blkaddr);
	if (mpage) {
		if (PageUptodate(mpage))
			memcpy(page_address(mpage),
				page_address(fio->encrypted_page), PAGE_SIZE);
		f2fs_put_page(mpage, 1);
	}
	return 0;
}

static inline bool check_inplace_update_policy(struct inode *inode,
				struct f2fs_io_info *fio)
{
	struct f2fs_sb_info *sbi = F2FS_I_SB(inode);
	unsigned int policy = SM_I(sbi)->ipu_policy;

	if (policy & (0x1 << F2FS_IPU_FORCE))
		return true;
	if (policy & (0x1 << F2FS_IPU_SSR) && f2fs_need_SSR(sbi))
		return true;
	if (policy & (0x1 << F2FS_IPU_UTIL) &&
			utilization(sbi) > SM_I(sbi)->min_ipu_util)
		return true;
	if (policy & (0x1 << F2FS_IPU_SSR_UTIL) && f2fs_need_SSR(sbi) &&
			utilization(sbi) > SM_I(sbi)->min_ipu_util)
		return true;

	/*
	 * IPU for rewrite async pages
	 */
	if (policy & (0x1 << F2FS_IPU_ASYNC) &&
			fio && fio->op == REQ_OP_WRITE &&
			!(fio->op_flags & REQ_SYNC) &&
			!f2fs_encrypted_inode(inode))
		return true;

	/* this is only set during fdatasync */
	if (policy & (0x1 << F2FS_IPU_FSYNC) &&
			is_inode_flag_set(inode, FI_NEED_IPU))
		return true;

	if (unlikely(fio && is_sbi_flag_set(sbi, SBI_CP_DISABLED) &&
			!f2fs_is_checkpointed_data(sbi, fio->old_blkaddr)))
		return true;

	return false;
}

bool f2fs_should_update_inplace(struct inode *inode, struct f2fs_io_info *fio)
{
	if (f2fs_is_pinned_file(inode))
		return true;

	/* if this is cold file, we should overwrite to avoid fragmentation */
	if (file_is_cold(inode))
		return true;

	return check_inplace_update_policy(inode, fio);
}

bool f2fs_should_update_outplace(struct inode *inode, struct f2fs_io_info *fio)
{
	struct f2fs_sb_info *sbi = F2FS_I_SB(inode);

	if (test_opt(sbi, LFS))
		return true;
	if (S_ISDIR(inode->i_mode))
		return true;
	if (IS_NOQUOTA(inode))
		return true;
	if (f2fs_is_atomic_file(inode))
		return true;
	if (fio) {
		if (is_cold_data(fio->page))
			return true;
		if (IS_ATOMIC_WRITTEN_PAGE(fio->page))
			return true;
		if (unlikely(is_sbi_flag_set(sbi, SBI_CP_DISABLED) &&
			f2fs_is_checkpointed_data(sbi, fio->old_blkaddr)))
			return true;
	}
	return false;
}

static inline bool need_inplace_update(struct f2fs_io_info *fio)
{
	struct inode *inode = fio->page->mapping->host;

	if (f2fs_should_update_outplace(inode, fio))
		return false;

	return f2fs_should_update_inplace(inode, fio);
}

int f2fs_do_write_data_page(struct f2fs_io_info *fio)
{
	struct page *page = fio->page;
	struct inode *inode = page->mapping->host;
	struct dnode_of_data dn;
	struct extent_info ei = {0,0,0};
	struct node_info ni;
	bool ipu_force = false;
	int err = 0;

	set_new_dnode(&dn, inode, NULL, NULL, 0);
	if (need_inplace_update(fio) &&
			f2fs_lookup_extent_cache(inode, page->index, &ei)) {
		fio->old_blkaddr = ei.blk + page->index - ei.fofs;

		if (!f2fs_is_valid_blkaddr(fio->sbi, fio->old_blkaddr,
							DATA_GENERIC))
			return -EFAULT;

		ipu_force = true;
		fio->need_lock = LOCK_DONE;
		goto got_it;
	}

	/* Deadlock due to between page->lock and f2fs_lock_op */
	if (fio->need_lock == LOCK_REQ && !f2fs_trylock_op(fio->sbi))
		return -EAGAIN;

	err = f2fs_get_dnode_of_data(&dn, page->index, LOOKUP_NODE);
	if (err)
		goto out;

	fio->old_blkaddr = dn.data_blkaddr;

	/* This page is already truncated */
	if (fio->old_blkaddr == NULL_ADDR) {
		ClearPageUptodate(page);
		clear_cold_data(page);
		goto out_writepage;
	}
got_it:
	if (__is_valid_data_blkaddr(fio->old_blkaddr) &&
		!f2fs_is_valid_blkaddr(fio->sbi, fio->old_blkaddr,
							DATA_GENERIC)) {
		err = -EFAULT;
		goto out_writepage;
	}
	/*
	 * If current allocation needs SSR,
	 * it had better in-place writes for updated data.
	 */
	if (ipu_force || (is_valid_data_blkaddr(fio->sbi, fio->old_blkaddr) &&
					need_inplace_update(fio))) {
		err = encrypt_one_page(fio);
		if (err)
			goto out_writepage;

		set_page_writeback(page);
		ClearPageError(page);
		f2fs_put_dnode(&dn);
		if (fio->need_lock == LOCK_REQ)
			f2fs_unlock_op(fio->sbi);
		err = f2fs_inplace_write_data(fio);
		trace_f2fs_do_write_data_page(fio->page, IPU);
		set_inode_flag(inode, FI_UPDATE_WRITE);
		return err;
	}

	if (fio->need_lock == LOCK_RETRY) {
		if (!f2fs_trylock_op(fio->sbi)) {
			err = -EAGAIN;
			goto out_writepage;
		}
		fio->need_lock = LOCK_REQ;
	}

	err = f2fs_get_node_info(fio->sbi, dn.nid, &ni);
	if (err)
		goto out_writepage;

	fio->version = ni.version;

	err = encrypt_one_page(fio);
	if (err)
		goto out_writepage;

	set_page_writeback(page);
	ClearPageError(page);

	/* LFS mode write path */
	f2fs_outplace_write_data(&dn, fio);
	trace_f2fs_do_write_data_page(page, OPU);
	set_inode_flag(inode, FI_APPEND_WRITE);
	if (page->index == 0)
		set_inode_flag(inode, FI_FIRST_BLOCK_WRITTEN);
out_writepage:
	f2fs_put_dnode(&dn);
out:
	if (fio->need_lock == LOCK_REQ)
		f2fs_unlock_op(fio->sbi);
	return err;
}

static int __write_data_page(struct page *page, bool *submitted,
				struct writeback_control *wbc,
				enum iostat_type io_type)
{
	struct inode *inode = page->mapping->host;
	struct f2fs_sb_info *sbi = F2FS_I_SB(inode);
	loff_t i_size = i_size_read(inode);
	const pgoff_t end_index = ((unsigned long long) i_size)
							>> PAGE_SHIFT;
	loff_t psize = (page->index + 1) << PAGE_SHIFT;
	unsigned offset = 0;
	bool need_balance_fs = false;
	int err = 0;
	struct f2fs_io_info fio = {
		.sbi = sbi,
		.ino = inode->i_ino,
		.type = DATA,
		.op = REQ_OP_WRITE,
		.op_flags = wbc_to_write_flags(wbc),
		.old_blkaddr = NULL_ADDR,
		.page = page,
		.encrypted_page = NULL,
		.submitted = false,
		.need_lock = LOCK_RETRY,
		.io_type = io_type,
		.io_wbc = wbc,
	};

	trace_f2fs_writepage(page, DATA);

	/* we should bypass data pages to proceed the kworkder jobs */
	if (unlikely(f2fs_cp_error(sbi))) {
		mapping_set_error(page->mapping, -EIO);
		/*
		 * don't drop any dirty dentry pages for keeping lastest
		 * directory structure.
		 */
		if (S_ISDIR(inode->i_mode))
			goto redirty_out;
		goto out;
	}

	if (unlikely(is_sbi_flag_set(sbi, SBI_POR_DOING)))
		goto redirty_out;

	if (page->index < end_index)
		goto write;

	/*
	 * If the offset is out-of-range of file size,
	 * this page does not have to be written to disk.
	 */
	offset = i_size & (PAGE_SIZE - 1);
	if ((page->index >= end_index + 1) || !offset)
		goto out;

	zero_user_segment(page, offset, PAGE_SIZE);
write:
	if (f2fs_is_drop_cache(inode))
		goto out;
	/* we should not write 0'th page having journal header */
	if (f2fs_is_volatile_file(inode) && (!page->index ||
			(!wbc->for_reclaim &&
			f2fs_available_free_memory(sbi, BASE_CHECK))))
		goto redirty_out;

	/* Dentry blocks are controlled by checkpoint */
	if (S_ISDIR(inode->i_mode)) {
		fio.need_lock = LOCK_DONE;
		err = f2fs_do_write_data_page(&fio);
		goto done;
	}

	if (!wbc->for_reclaim)
		need_balance_fs = true;
	else if (has_not_enough_free_secs(sbi, 0, 0))
		goto redirty_out;
	else
		set_inode_flag(inode, FI_HOT_DATA);

	err = -EAGAIN;
	if (f2fs_has_inline_data(inode)) {
		err = f2fs_write_inline_data(inode, page);
		if (!err)
			goto out;
	}

	if (err == -EAGAIN) {
		err = f2fs_do_write_data_page(&fio);
		if (err == -EAGAIN) {
			fio.need_lock = LOCK_REQ;
			err = f2fs_do_write_data_page(&fio);
		}
	}

	if (err) {
		file_set_keep_isize(inode);
	} else {
		down_write(&F2FS_I(inode)->i_sem);
		if (F2FS_I(inode)->last_disk_size < psize)
			F2FS_I(inode)->last_disk_size = psize;
		up_write(&F2FS_I(inode)->i_sem);
	}

done:
	if (err && err != -ENOENT)
		goto redirty_out;

out:
	inode_dec_dirty_pages(inode);
	if (err) {
		ClearPageUptodate(page);
		clear_cold_data(page);
	}

	if (wbc->for_reclaim) {
		f2fs_submit_merged_write_cond(sbi, NULL, page, 0, DATA);
		clear_inode_flag(inode, FI_HOT_DATA);
		f2fs_remove_dirty_inode(inode);
		submitted = NULL;
	}

	unlock_page(page);
	if (!S_ISDIR(inode->i_mode) && !IS_NOQUOTA(inode))
		f2fs_balance_fs(sbi, need_balance_fs);

	if (unlikely(f2fs_cp_error(sbi))) {
		f2fs_submit_merged_write(sbi, DATA);
		submitted = NULL;
	}

	if (submitted)
		*submitted = fio.submitted;

	return 0;

redirty_out:
	redirty_page_for_writepage(wbc, page);
	/*
	 * pageout() in MM traslates EAGAIN, so calls handle_write_error()
	 * -> mapping_set_error() -> set_bit(AS_EIO, ...).
	 * file_write_and_wait_range() will see EIO error, which is critical
	 * to return value of fsync() followed by atomic_write failure to user.
	 */
	if (!err || wbc->for_reclaim)
		return AOP_WRITEPAGE_ACTIVATE;
	unlock_page(page);
	return err;
}

static int f2fs_write_data_page(struct page *page,
					struct writeback_control *wbc)
{
	return __write_data_page(page, NULL, wbc, FS_DATA_IO);
}

/*
 * This function was copied from write_cche_pages from mm/page-writeback.c.
 * The major change is making write step of cold data page separately from
 * warm/hot data page.
 */
static int f2fs_write_cache_pages(struct address_space *mapping,
					struct writeback_control *wbc,
					enum iostat_type io_type)
{
	int ret = 0;
	int done = 0;
	struct pagevec pvec;
	struct f2fs_sb_info *sbi = F2FS_M_SB(mapping);
	int nr_pages;
	pgoff_t uninitialized_var(writeback_index);
	pgoff_t index;
	pgoff_t end;		/* Inclusive */
	pgoff_t done_index;
	int cycled;
	int range_whole = 0;
<<<<<<< HEAD
	int tag;
	int nwritten = 0;
=======
	xa_mark_t tag;
>>>>>>> 3a08cd52

	pagevec_init(&pvec);

	if (get_dirty_pages(mapping->host) <=
				SM_I(F2FS_M_SB(mapping))->min_hot_blocks)
		set_inode_flag(mapping->host, FI_HOT_DATA);
	else
		clear_inode_flag(mapping->host, FI_HOT_DATA);

	if (wbc->range_cyclic) {
		writeback_index = mapping->writeback_index; /* prev offset */
		index = writeback_index;
		if (index == 0)
			cycled = 1;
		else
			cycled = 0;
		end = -1;
	} else {
		index = wbc->range_start >> PAGE_SHIFT;
		end = wbc->range_end >> PAGE_SHIFT;
		if (wbc->range_start == 0 && wbc->range_end == LLONG_MAX)
			range_whole = 1;
		cycled = 1; /* ignore range_cyclic tests */
	}
	if (wbc->sync_mode == WB_SYNC_ALL || wbc->tagged_writepages)
		tag = PAGECACHE_TAG_TOWRITE;
	else
		tag = PAGECACHE_TAG_DIRTY;
retry:
	if (wbc->sync_mode == WB_SYNC_ALL || wbc->tagged_writepages)
		tag_pages_for_writeback(mapping, index, end);
	done_index = index;
	while (!done && (index <= end)) {
		int i;

		nr_pages = pagevec_lookup_range_tag(&pvec, mapping, &index, end,
				tag);
		if (nr_pages == 0)
			break;

		for (i = 0; i < nr_pages; i++) {
			struct page *page = pvec.pages[i];
			bool submitted = false;

			/* give a priority to WB_SYNC threads */
			if (atomic_read(&sbi->wb_sync_req[DATA]) &&
					wbc->sync_mode == WB_SYNC_NONE) {
				done = 1;
				break;
			}

			done_index = page->index;
retry_write:
			lock_page(page);

			if (unlikely(page->mapping != mapping)) {
continue_unlock:
				unlock_page(page);
				continue;
			}

			if (!PageDirty(page)) {
				/* someone wrote it for us */
				goto continue_unlock;
			}

			if (PageWriteback(page)) {
				if (wbc->sync_mode != WB_SYNC_NONE)
					f2fs_wait_on_page_writeback(page,
								DATA, true);
				else
					goto continue_unlock;
			}

			BUG_ON(PageWriteback(page));
			if (!clear_page_dirty_for_io(page))
				goto continue_unlock;

			ret = __write_data_page(page, &submitted, wbc, io_type);
			if (unlikely(ret)) {
				/*
				 * keep nr_to_write, since vfs uses this to
				 * get # of written pages.
				 */
				if (ret == AOP_WRITEPAGE_ACTIVATE) {
					unlock_page(page);
					ret = 0;
					continue;
				} else if (ret == -EAGAIN) {
					ret = 0;
					if (wbc->sync_mode == WB_SYNC_ALL) {
						cond_resched();
						congestion_wait(BLK_RW_ASYNC,
									HZ/50);
						goto retry_write;
					}
					continue;
				}
				done_index = page->index + 1;
				done = 1;
				break;
			} else if (submitted) {
				nwritten++;
			}

			if (--wbc->nr_to_write <= 0 &&
					wbc->sync_mode == WB_SYNC_NONE) {
				done = 1;
				break;
			}
		}
		pagevec_release(&pvec);
		cond_resched();
	}

	if (!cycled && !done) {
		cycled = 1;
		index = 0;
		end = writeback_index - 1;
		goto retry;
	}
	if (wbc->range_cyclic || (range_whole && wbc->nr_to_write > 0))
		mapping->writeback_index = done_index;

	if (nwritten)
		f2fs_submit_merged_write_cond(F2FS_M_SB(mapping), mapping->host,
								NULL, 0, DATA);

	return ret;
}

static inline bool __should_serialize_io(struct inode *inode,
					struct writeback_control *wbc)
{
	if (!S_ISREG(inode->i_mode))
		return false;
	if (IS_NOQUOTA(inode))
		return false;
	if (wbc->sync_mode != WB_SYNC_ALL)
		return true;
	if (get_dirty_pages(inode) >= SM_I(F2FS_I_SB(inode))->min_seq_blocks)
		return true;
	return false;
}

static int __f2fs_write_data_pages(struct address_space *mapping,
						struct writeback_control *wbc,
						enum iostat_type io_type)
{
	struct inode *inode = mapping->host;
	struct f2fs_sb_info *sbi = F2FS_I_SB(inode);
	struct blk_plug plug;
	int ret;
	bool locked = false;

	/* deal with chardevs and other special file */
	if (!mapping->a_ops->writepage)
		return 0;

	/* skip writing if there is no dirty page in this inode */
	if (!get_dirty_pages(inode) && wbc->sync_mode == WB_SYNC_NONE)
		return 0;

	/* during POR, we don't need to trigger writepage at all. */
	if (unlikely(is_sbi_flag_set(sbi, SBI_POR_DOING)))
		goto skip_write;

	if ((S_ISDIR(inode->i_mode) || IS_NOQUOTA(inode)) &&
			wbc->sync_mode == WB_SYNC_NONE &&
			get_dirty_pages(inode) < nr_pages_to_skip(sbi, DATA) &&
			f2fs_available_free_memory(sbi, DIRTY_DENTS))
		goto skip_write;

	/* skip writing during file defragment */
	if (is_inode_flag_set(inode, FI_DO_DEFRAG))
		goto skip_write;

	trace_f2fs_writepages(mapping->host, wbc, DATA);

	/* to avoid spliting IOs due to mixed WB_SYNC_ALL and WB_SYNC_NONE */
	if (wbc->sync_mode == WB_SYNC_ALL)
		atomic_inc(&sbi->wb_sync_req[DATA]);
	else if (atomic_read(&sbi->wb_sync_req[DATA]))
		goto skip_write;

	if (__should_serialize_io(inode, wbc)) {
		mutex_lock(&sbi->writepages);
		locked = true;
	}

	blk_start_plug(&plug);
	ret = f2fs_write_cache_pages(mapping, wbc, io_type);
	blk_finish_plug(&plug);

	if (locked)
		mutex_unlock(&sbi->writepages);

	if (wbc->sync_mode == WB_SYNC_ALL)
		atomic_dec(&sbi->wb_sync_req[DATA]);
	/*
	 * if some pages were truncated, we cannot guarantee its mapping->host
	 * to detect pending bios.
	 */

	f2fs_remove_dirty_inode(inode);
	return ret;

skip_write:
	wbc->pages_skipped += get_dirty_pages(inode);
	trace_f2fs_writepages(mapping->host, wbc, DATA);
	return 0;
}

static int f2fs_write_data_pages(struct address_space *mapping,
			    struct writeback_control *wbc)
{
	struct inode *inode = mapping->host;

	return __f2fs_write_data_pages(mapping, wbc,
			F2FS_I(inode)->cp_task == current ?
			FS_CP_DATA_IO : FS_DATA_IO);
}

static void f2fs_write_failed(struct address_space *mapping, loff_t to)
{
	struct inode *inode = mapping->host;
	loff_t i_size = i_size_read(inode);

	if (to > i_size) {
		down_write(&F2FS_I(inode)->i_gc_rwsem[WRITE]);
		down_write(&F2FS_I(inode)->i_mmap_sem);

		truncate_pagecache(inode, i_size);
		f2fs_truncate_blocks(inode, i_size, true, true);

		up_write(&F2FS_I(inode)->i_mmap_sem);
		up_write(&F2FS_I(inode)->i_gc_rwsem[WRITE]);
	}
}

static int prepare_write_begin(struct f2fs_sb_info *sbi,
			struct page *page, loff_t pos, unsigned len,
			block_t *blk_addr, bool *node_changed)
{
	struct inode *inode = page->mapping->host;
	pgoff_t index = page->index;
	struct dnode_of_data dn;
	struct page *ipage;
	bool locked = false;
	struct extent_info ei = {0,0,0};
	int err = 0;

	/*
	 * we already allocated all the blocks, so we don't need to get
	 * the block addresses when there is no need to fill the page.
	 */
	if (!f2fs_has_inline_data(inode) && len == PAGE_SIZE &&
			!is_inode_flag_set(inode, FI_NO_PREALLOC))
		return 0;

	if (f2fs_has_inline_data(inode) ||
			(pos & PAGE_MASK) >= i_size_read(inode)) {
		__do_map_lock(sbi, F2FS_GET_BLOCK_PRE_AIO, true);
		locked = true;
	}
restart:
	/* check inline_data */
	ipage = f2fs_get_node_page(sbi, inode->i_ino);
	if (IS_ERR(ipage)) {
		err = PTR_ERR(ipage);
		goto unlock_out;
	}

	set_new_dnode(&dn, inode, ipage, ipage, 0);

	if (f2fs_has_inline_data(inode)) {
		if (pos + len <= MAX_INLINE_DATA(inode)) {
			f2fs_do_read_inline_data(page, ipage);
			set_inode_flag(inode, FI_DATA_EXIST);
			if (inode->i_nlink)
				set_inline_node(ipage);
		} else {
			err = f2fs_convert_inline_page(&dn, page);
			if (err)
				goto out;
			if (dn.data_blkaddr == NULL_ADDR)
				err = f2fs_get_block(&dn, index);
		}
	} else if (locked) {
		err = f2fs_get_block(&dn, index);
	} else {
		if (f2fs_lookup_extent_cache(inode, index, &ei)) {
			dn.data_blkaddr = ei.blk + index - ei.fofs;
		} else {
			/* hole case */
			err = f2fs_get_dnode_of_data(&dn, index, LOOKUP_NODE);
			if (err || dn.data_blkaddr == NULL_ADDR) {
				f2fs_put_dnode(&dn);
				__do_map_lock(sbi, F2FS_GET_BLOCK_PRE_AIO,
								true);
				locked = true;
				goto restart;
			}
		}
	}

	/* convert_inline_page can make node_changed */
	*blk_addr = dn.data_blkaddr;
	*node_changed = dn.node_changed;
out:
	f2fs_put_dnode(&dn);
unlock_out:
	if (locked)
		__do_map_lock(sbi, F2FS_GET_BLOCK_PRE_AIO, false);
	return err;
}

static int f2fs_write_begin(struct file *file, struct address_space *mapping,
		loff_t pos, unsigned len, unsigned flags,
		struct page **pagep, void **fsdata)
{
	struct inode *inode = mapping->host;
	struct f2fs_sb_info *sbi = F2FS_I_SB(inode);
	struct page *page = NULL;
	pgoff_t index = ((unsigned long long) pos) >> PAGE_SHIFT;
	bool need_balance = false, drop_atomic = false;
	block_t blkaddr = NULL_ADDR;
	int err = 0;

	trace_f2fs_write_begin(inode, pos, len, flags);

	err = f2fs_is_checkpoint_ready(sbi);
	if (err)
		goto fail;

	if ((f2fs_is_atomic_file(inode) &&
			!f2fs_available_free_memory(sbi, INMEM_PAGES)) ||
			is_inode_flag_set(inode, FI_ATOMIC_REVOKE_REQUEST)) {
		err = -ENOMEM;
		drop_atomic = true;
		goto fail;
	}

	/*
	 * We should check this at this moment to avoid deadlock on inode page
	 * and #0 page. The locking rule for inline_data conversion should be:
	 * lock_page(page #0) -> lock_page(inode_page)
	 */
	if (index != 0) {
		err = f2fs_convert_inline_inode(inode);
		if (err)
			goto fail;
	}
repeat:
	/*
	 * Do not use grab_cache_page_write_begin() to avoid deadlock due to
	 * wait_for_stable_page. Will wait that below with our IO control.
	 */
	page = f2fs_pagecache_get_page(mapping, index,
				FGP_LOCK | FGP_WRITE | FGP_CREAT, GFP_NOFS);
	if (!page) {
		err = -ENOMEM;
		goto fail;
	}

	*pagep = page;

	err = prepare_write_begin(sbi, page, pos, len,
					&blkaddr, &need_balance);
	if (err)
		goto fail;

	if (need_balance && !IS_NOQUOTA(inode) &&
			has_not_enough_free_secs(sbi, 0, 0)) {
		unlock_page(page);
		f2fs_balance_fs(sbi, true);
		lock_page(page);
		if (page->mapping != mapping) {
			/* The page got truncated from under us */
			f2fs_put_page(page, 1);
			goto repeat;
		}
	}

	f2fs_wait_on_page_writeback(page, DATA, false);

	if (len == PAGE_SIZE || PageUptodate(page))
		return 0;

	if (!(pos & (PAGE_SIZE - 1)) && (pos + len) >= i_size_read(inode)) {
		zero_user_segment(page, len, PAGE_SIZE);
		return 0;
	}

	if (blkaddr == NEW_ADDR) {
		zero_user_segment(page, 0, PAGE_SIZE);
		SetPageUptodate(page);
	} else {
		err = f2fs_submit_page_read(inode, page, blkaddr);
		if (err)
			goto fail;

		lock_page(page);
		if (unlikely(page->mapping != mapping)) {
			f2fs_put_page(page, 1);
			goto repeat;
		}
		if (unlikely(!PageUptodate(page))) {
			err = -EIO;
			goto fail;
		}
	}
	return 0;

fail:
	f2fs_put_page(page, 1);
	f2fs_write_failed(mapping, pos + len);
	if (drop_atomic)
		f2fs_drop_inmem_pages_all(sbi, false);
	return err;
}

static int f2fs_write_end(struct file *file,
			struct address_space *mapping,
			loff_t pos, unsigned len, unsigned copied,
			struct page *page, void *fsdata)
{
	struct inode *inode = page->mapping->host;

	trace_f2fs_write_end(inode, pos, len, copied);

	/*
	 * This should be come from len == PAGE_SIZE, and we expect copied
	 * should be PAGE_SIZE. Otherwise, we treat it with zero copied and
	 * let generic_perform_write() try to copy data again through copied=0.
	 */
	if (!PageUptodate(page)) {
		if (unlikely(copied != len))
			copied = 0;
		else
			SetPageUptodate(page);
	}
	if (!copied)
		goto unlock_out;

	set_page_dirty(page);

	if (pos + copied > i_size_read(inode))
		f2fs_i_size_write(inode, pos + copied);
unlock_out:
	f2fs_put_page(page, 1);
	f2fs_update_time(F2FS_I_SB(inode), REQ_TIME);
	return copied;
}

static int check_direct_IO(struct inode *inode, struct iov_iter *iter,
			   loff_t offset)
{
	unsigned i_blkbits = READ_ONCE(inode->i_blkbits);
	unsigned blkbits = i_blkbits;
	unsigned blocksize_mask = (1 << blkbits) - 1;
	unsigned long align = offset | iov_iter_alignment(iter);
	struct block_device *bdev = inode->i_sb->s_bdev;

	if (align & blocksize_mask) {
		if (bdev)
			blkbits = blksize_bits(bdev_logical_block_size(bdev));
		blocksize_mask = (1 << blkbits) - 1;
		if (align & blocksize_mask)
			return -EINVAL;
		return 1;
	}
	return 0;
}

static ssize_t f2fs_direct_IO(struct kiocb *iocb, struct iov_iter *iter)
{
	struct address_space *mapping = iocb->ki_filp->f_mapping;
	struct inode *inode = mapping->host;
	struct f2fs_sb_info *sbi = F2FS_I_SB(inode);
	struct f2fs_inode_info *fi = F2FS_I(inode);
	size_t count = iov_iter_count(iter);
	loff_t offset = iocb->ki_pos;
	int rw = iov_iter_rw(iter);
	int err;
	enum rw_hint hint = iocb->ki_hint;
	int whint_mode = F2FS_OPTION(sbi).whint_mode;
	bool do_opu;

	err = check_direct_IO(inode, iter, offset);
	if (err)
		return err < 0 ? err : 0;

	if (f2fs_force_buffered_io(inode, iocb, iter))
		return 0;

	do_opu = allow_outplace_dio(inode, iocb, iter);

	trace_f2fs_direct_IO_enter(inode, offset, count, rw);

	if (rw == WRITE && whint_mode == WHINT_MODE_OFF)
		iocb->ki_hint = WRITE_LIFE_NOT_SET;

	if (iocb->ki_flags & IOCB_NOWAIT) {
		if (!down_read_trylock(&fi->i_gc_rwsem[rw])) {
			iocb->ki_hint = hint;
			err = -EAGAIN;
			goto out;
		}
		if (do_opu && !down_read_trylock(&fi->i_gc_rwsem[READ])) {
			up_read(&fi->i_gc_rwsem[rw]);
			iocb->ki_hint = hint;
			err = -EAGAIN;
			goto out;
		}
	} else {
		down_read(&fi->i_gc_rwsem[rw]);
		if (do_opu)
			down_read(&fi->i_gc_rwsem[READ]);
	}

	err = blockdev_direct_IO(iocb, inode, iter, get_data_block_dio);

	if (do_opu)
		up_read(&fi->i_gc_rwsem[READ]);

	up_read(&fi->i_gc_rwsem[rw]);

	if (rw == WRITE) {
		if (whint_mode == WHINT_MODE_OFF)
			iocb->ki_hint = hint;
		if (err > 0) {
			f2fs_update_iostat(F2FS_I_SB(inode), APP_DIRECT_IO,
									err);
			if (!do_opu)
				set_inode_flag(inode, FI_UPDATE_WRITE);
		} else if (err < 0) {
			f2fs_write_failed(mapping, offset + count);
		}
	}

out:
	trace_f2fs_direct_IO_exit(inode, offset, count, rw, err);

	return err;
}

void f2fs_invalidate_page(struct page *page, unsigned int offset,
							unsigned int length)
{
	struct inode *inode = page->mapping->host;
	struct f2fs_sb_info *sbi = F2FS_I_SB(inode);

	if (inode->i_ino >= F2FS_ROOT_INO(sbi) &&
		(offset % PAGE_SIZE || length != PAGE_SIZE))
		return;

	if (PageDirty(page)) {
		if (inode->i_ino == F2FS_META_INO(sbi)) {
			dec_page_count(sbi, F2FS_DIRTY_META);
		} else if (inode->i_ino == F2FS_NODE_INO(sbi)) {
			dec_page_count(sbi, F2FS_DIRTY_NODES);
		} else {
			inode_dec_dirty_pages(inode);
			f2fs_remove_dirty_inode(inode);
		}
	}

	clear_cold_data(page);

	/* This is atomic written page, keep Private */
	if (IS_ATOMIC_WRITTEN_PAGE(page))
		return f2fs_drop_inmem_page(inode, page);

	set_page_private(page, 0);
	ClearPagePrivate(page);
}

int f2fs_release_page(struct page *page, gfp_t wait)
{
	/* If this is dirty page, keep PagePrivate */
	if (PageDirty(page))
		return 0;

	/* This is atomic written page, keep Private */
	if (IS_ATOMIC_WRITTEN_PAGE(page))
		return 0;

	clear_cold_data(page);
	set_page_private(page, 0);
	ClearPagePrivate(page);
	return 1;
}

static int f2fs_set_data_page_dirty(struct page *page)
{
	struct address_space *mapping = page->mapping;
	struct inode *inode = mapping->host;

	trace_f2fs_set_page_dirty(page, DATA);

	if (!PageUptodate(page))
		SetPageUptodate(page);

	if (f2fs_is_atomic_file(inode) && !f2fs_is_commit_atomic_write(inode)) {
		if (!IS_ATOMIC_WRITTEN_PAGE(page)) {
			f2fs_register_inmem_page(inode, page);
			return 1;
		}
		/*
		 * Previously, this page has been registered, we just
		 * return here.
		 */
		return 0;
	}

	if (!PageDirty(page)) {
		__set_page_dirty_nobuffers(page);
		f2fs_update_dirty_page(inode, page);
		return 1;
	}
	return 0;
}

static sector_t f2fs_bmap(struct address_space *mapping, sector_t block)
{
	struct inode *inode = mapping->host;

	if (f2fs_has_inline_data(inode))
		return 0;

	/* make sure allocating whole blocks */
	if (mapping_tagged(mapping, PAGECACHE_TAG_DIRTY))
		filemap_write_and_wait(mapping);

	return generic_block_bmap(mapping, block, get_data_block_bmap);
}

#ifdef CONFIG_MIGRATION
#include <linux/migrate.h>

int f2fs_migrate_page(struct address_space *mapping,
		struct page *newpage, struct page *page, enum migrate_mode mode)
{
	int rc, extra_count;
	struct f2fs_inode_info *fi = F2FS_I(mapping->host);
	bool atomic_written = IS_ATOMIC_WRITTEN_PAGE(page);

	BUG_ON(PageWriteback(page));

	/* migrating an atomic written page is safe with the inmem_lock hold */
	if (atomic_written) {
		if (mode != MIGRATE_SYNC)
			return -EBUSY;
		if (!mutex_trylock(&fi->inmem_lock))
			return -EAGAIN;
	}

	/*
	 * A reference is expected if PagePrivate set when move mapping,
	 * however F2FS breaks this for maintaining dirty page counts when
	 * truncating pages. So here adjusting the 'extra_count' make it work.
	 */
	extra_count = (atomic_written ? 1 : 0) - page_has_private(page);
	rc = migrate_page_move_mapping(mapping, newpage,
				page, NULL, mode, extra_count);
	if (rc != MIGRATEPAGE_SUCCESS) {
		if (atomic_written)
			mutex_unlock(&fi->inmem_lock);
		return rc;
	}

	if (atomic_written) {
		struct inmem_pages *cur;
		list_for_each_entry(cur, &fi->inmem_pages, list)
			if (cur->page == page) {
				cur->page = newpage;
				break;
			}
		mutex_unlock(&fi->inmem_lock);
		put_page(page);
		get_page(newpage);
	}

	if (PagePrivate(page))
		SetPagePrivate(newpage);
	set_page_private(newpage, page_private(page));

	if (mode != MIGRATE_SYNC_NO_COPY)
		migrate_page_copy(newpage, page);
	else
		migrate_page_states(newpage, page);

	return MIGRATEPAGE_SUCCESS;
}
#endif

const struct address_space_operations f2fs_dblock_aops = {
	.readpage	= f2fs_read_data_page,
	.readpages	= f2fs_read_data_pages,
	.writepage	= f2fs_write_data_page,
	.writepages	= f2fs_write_data_pages,
	.write_begin	= f2fs_write_begin,
	.write_end	= f2fs_write_end,
	.set_page_dirty	= f2fs_set_data_page_dirty,
	.invalidatepage	= f2fs_invalidate_page,
	.releasepage	= f2fs_release_page,
	.direct_IO	= f2fs_direct_IO,
	.bmap		= f2fs_bmap,
#ifdef CONFIG_MIGRATION
	.migratepage    = f2fs_migrate_page,
#endif
};

void f2fs_clear_page_cache_dirty_tag(struct page *page)
{
	struct address_space *mapping = page_mapping(page);
	unsigned long flags;

	xa_lock_irqsave(&mapping->i_pages, flags);
	__xa_clear_mark(&mapping->i_pages, page_index(page),
						PAGECACHE_TAG_DIRTY);
	xa_unlock_irqrestore(&mapping->i_pages, flags);
}

int __init f2fs_init_post_read_processing(void)
{
	bio_post_read_ctx_cache = KMEM_CACHE(bio_post_read_ctx, 0);
	if (!bio_post_read_ctx_cache)
		goto fail;
	bio_post_read_ctx_pool =
		mempool_create_slab_pool(NUM_PREALLOC_POST_READ_CTXS,
					 bio_post_read_ctx_cache);
	if (!bio_post_read_ctx_pool)
		goto fail_free_cache;
	return 0;

fail_free_cache:
	kmem_cache_destroy(bio_post_read_ctx_cache);
fail:
	return -ENOMEM;
}

void __exit f2fs_destroy_post_read_processing(void)
{
	mempool_destroy(bio_post_read_ctx_pool);
	kmem_cache_destroy(bio_post_read_ctx_cache);
}<|MERGE_RESOLUTION|>--- conflicted
+++ resolved
@@ -2071,12 +2071,8 @@
 	pgoff_t done_index;
 	int cycled;
 	int range_whole = 0;
-<<<<<<< HEAD
-	int tag;
+	xa_mark_t tag;
 	int nwritten = 0;
-=======
-	xa_mark_t tag;
->>>>>>> 3a08cd52
 
 	pagevec_init(&pvec);
 
