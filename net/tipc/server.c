/*
 * net/tipc/server.c: TIPC server infrastructure
 *
 * Copyright (c) 2012-2013, Wind River Systems
 * All rights reserved.
 *
 * Redistribution and use in source and binary forms, with or without
 * modification, are permitted provided that the following conditions are met:
 *
 * 1. Redistributions of source code must retain the above copyright
 *    notice, this list of conditions and the following disclaimer.
 * 2. Redistributions in binary form must reproduce the above copyright
 *    notice, this list of conditions and the following disclaimer in the
 *    documentation and/or other materials provided with the distribution.
 * 3. Neither the names of the copyright holders nor the names of its
 *    contributors may be used to endorse or promote products derived from
 *    this software without specific prior written permission.
 *
 * Alternatively, this software may be distributed under the terms of the
 * GNU General Public License ("GPL") version 2 as published by the Free
 * Software Foundation.
 *
 * THIS SOFTWARE IS PROVIDED BY THE COPYRIGHT HOLDERS AND CONTRIBUTORS "AS IS"
 * AND ANY EXPRESS OR IMPLIED WARRANTIES, INCLUDING, BUT NOT LIMITED TO, THE
 * IMPLIED WARRANTIES OF MERCHANTABILITY AND FITNESS FOR A PARTICULAR PURPOSE
 * ARE DISCLAIMED. IN NO EVENT SHALL THE COPYRIGHT OWNER OR CONTRIBUTORS BE
 * LIABLE FOR ANY DIRECT, INDIRECT, INCIDENTAL, SPECIAL, EXEMPLARY, OR
 * CONSEQUENTIAL DAMAGES (INCLUDING, BUT NOT LIMITED TO, PROCUREMENT OF
 * SUBSTITUTE GOODS OR SERVICES; LOSS OF USE, DATA, OR PROFITS; OR BUSINESS
 * INTERRUPTION) HOWEVER CAUSED AND ON ANY THEORY OF LIABILITY, WHETHER IN
 * CONTRACT, STRICT LIABILITY, OR TORT (INCLUDING NEGLIGENCE OR OTHERWISE)
 * ARISING IN ANY WAY OUT OF THE USE OF THIS SOFTWARE, EVEN IF ADVISED OF THE
 * POSSIBILITY OF SUCH DAMAGE.
 */

#include "server.h"
#include "core.h"
#include "socket.h"
#include "addr.h"
#include "msg.h"
#include <net/sock.h>
#include <linux/module.h>

/* Number of messages to send before rescheduling */
#define MAX_SEND_MSG_COUNT	25
#define MAX_RECV_MSG_COUNT	25
#define CF_CONNECTED		1
#define CF_SERVER		2

#define sock2con(x) ((struct tipc_conn *)(x)->sk_user_data)

/**
 * struct tipc_conn - TIPC connection structure
 * @kref: reference counter to connection object
 * @conid: connection identifier
 * @sock: socket handler associated with connection
 * @flags: indicates connection state
 * @server: pointer to connected server
 * @rwork: receive work item
 * @usr_data: user-specified field
 * @rx_action: what to do when connection socket is active
 * @outqueue: pointer to first outbound message in queue
 * @outqueue_lock: control access to the outqueue
 * @outqueue: list of connection objects for its server
 * @swork: send work item
 */
struct tipc_conn {
	struct kref kref;
	int conid;
	struct socket *sock;
	unsigned long flags;
	struct tipc_server *server;
	struct work_struct rwork;
	int (*rx_action) (struct tipc_conn *con);
	void *usr_data;
	struct list_head outqueue;
	spinlock_t outqueue_lock;
	struct work_struct swork;
};

/* An entry waiting to be sent */
struct outqueue_entry {
	struct list_head list;
	struct kvec iov;
	struct sockaddr_tipc dest;
};

static void tipc_recv_work(struct work_struct *work);
static void tipc_send_work(struct work_struct *work);
static void tipc_clean_outqueues(struct tipc_conn *con);

static void tipc_conn_kref_release(struct kref *kref)
{
	struct tipc_conn *con = container_of(kref, struct tipc_conn, kref);
	struct tipc_server *s = con->server;
	struct sockaddr_tipc *saddr = s->saddr;
	struct socket *sock = con->sock;
	struct sock *sk;

	if (sock) {
		sk = sock->sk;
		if (test_bit(CF_SERVER, &con->flags)) {
			__module_get(sock->ops->owner);
			__module_get(sk->sk_prot_creator->owner);
		}
		saddr->scope = -TIPC_NODE_SCOPE;
		kernel_bind(sock, (struct sockaddr *)saddr, sizeof(*saddr));
		sock_release(sock);
		con->sock = NULL;
	}
	spin_lock_bh(&s->idr_lock);
	idr_remove(&s->conn_idr, con->conid);
	s->idr_in_use--;
	spin_unlock_bh(&s->idr_lock);
	tipc_clean_outqueues(con);
	kfree(con);
}

static void conn_put(struct tipc_conn *con)
{
	kref_put(&con->kref, tipc_conn_kref_release);
}

static void conn_get(struct tipc_conn *con)
{
	kref_get(&con->kref);
}

static struct tipc_conn *tipc_conn_lookup(struct tipc_server *s, int conid)
{
	struct tipc_conn *con;

	spin_lock_bh(&s->idr_lock);
	con = idr_find(&s->conn_idr, conid);
	if (con) {
		if (!test_bit(CF_CONNECTED, &con->flags) ||
		    !kref_get_unless_zero(&con->kref))
			con = NULL;
	}
	spin_unlock_bh(&s->idr_lock);
	return con;
}

static void sock_data_ready(struct sock *sk)
{
	struct tipc_conn *con;

	read_lock_bh(&sk->sk_callback_lock);
	con = sock2con(sk);
	if (con && test_bit(CF_CONNECTED, &con->flags)) {
		conn_get(con);
		if (!queue_work(con->server->rcv_wq, &con->rwork))
			conn_put(con);
	}
	read_unlock_bh(&sk->sk_callback_lock);
}

static void sock_write_space(struct sock *sk)
{
	struct tipc_conn *con;

	read_lock_bh(&sk->sk_callback_lock);
	con = sock2con(sk);
	if (con && test_bit(CF_CONNECTED, &con->flags)) {
		conn_get(con);
		if (!queue_work(con->server->send_wq, &con->swork))
			conn_put(con);
	}
	read_unlock_bh(&sk->sk_callback_lock);
}

static void tipc_register_callbacks(struct socket *sock, struct tipc_conn *con)
{
	struct sock *sk = sock->sk;

	write_lock_bh(&sk->sk_callback_lock);

	sk->sk_data_ready = sock_data_ready;
	sk->sk_write_space = sock_write_space;
	sk->sk_user_data = con;

	con->sock = sock;

	write_unlock_bh(&sk->sk_callback_lock);
}

static void tipc_close_conn(struct tipc_conn *con)
{
	struct tipc_server *s = con->server;
	struct sock *sk = con->sock->sk;
	bool disconnect = false;

<<<<<<< HEAD
	if (test_and_clear_bit(CF_CONNECTED, &con->flags)) {
		if (con->sock)
			tipc_unregister_callbacks(con);

=======
	write_lock_bh(&sk->sk_callback_lock);
	disconnect = test_and_clear_bit(CF_CONNECTED, &con->flags);
	if (disconnect) {
		sk->sk_user_data = NULL;
>>>>>>> 661e50bc
		if (con->conid)
			s->tipc_conn_release(con->conid, con->usr_data);
	}
	write_unlock_bh(&sk->sk_callback_lock);

<<<<<<< HEAD
		/* We shouldn't flush pending works as we may be in the
		 * thread. In fact the races with pending rx/tx work structs
		 * are harmless for us here as we have already deleted this
		 * connection from server connection list.
		 */
		if (con->sock)
			kernel_sock_shutdown(con->sock, SHUT_RDWR);
		conn_put(con);
	}
=======
	/* Handle concurrent calls from sending and receiving threads */
	if (!disconnect)
		return;

	/* Don't flush pending works, -just let them expire */
	kernel_sock_shutdown(con->sock, SHUT_RDWR);
	conn_put(con);
>>>>>>> 661e50bc
}

static struct tipc_conn *tipc_alloc_conn(struct tipc_server *s)
{
	struct tipc_conn *con;
	int ret;

	con = kzalloc(sizeof(struct tipc_conn), GFP_ATOMIC);
	if (!con)
		return ERR_PTR(-ENOMEM);

	kref_init(&con->kref);
	INIT_LIST_HEAD(&con->outqueue);
	spin_lock_init(&con->outqueue_lock);
	INIT_WORK(&con->swork, tipc_send_work);
	INIT_WORK(&con->rwork, tipc_recv_work);

	spin_lock_bh(&s->idr_lock);
	ret = idr_alloc(&s->conn_idr, con, 0, 0, GFP_ATOMIC);
	if (ret < 0) {
		kfree(con);
		spin_unlock_bh(&s->idr_lock);
		return ERR_PTR(-ENOMEM);
	}
	con->conid = ret;
	s->idr_in_use++;
	spin_unlock_bh(&s->idr_lock);

	set_bit(CF_CONNECTED, &con->flags);
	con->server = s;

	return con;
}

static int tipc_receive_from_sock(struct tipc_conn *con)
{
	struct tipc_server *s = con->server;
	struct sock *sk = con->sock->sk;
	struct sockaddr_tipc addr;
	struct msghdr msg = {};
	struct kvec iov;
	void *buf;
	int ret;

	buf = kmem_cache_alloc(s->rcvbuf_cache, GFP_ATOMIC);
	if (!buf) {
		ret = -ENOMEM;
		goto out_close;
	}

	iov.iov_base = buf;
	iov.iov_len = s->max_rcvbuf_size;
	msg.msg_name = &addr;
	iov_iter_kvec(&msg.msg_iter, READ | ITER_KVEC, &iov, 1, iov.iov_len);
	ret = sock_recvmsg(con->sock, &msg, MSG_DONTWAIT);
	if (ret <= 0) {
		kmem_cache_free(s->rcvbuf_cache, buf);
		goto out_close;
	}

	read_lock_bh(&sk->sk_callback_lock);
	if (test_bit(CF_CONNECTED, &con->flags))
		ret = s->tipc_conn_recvmsg(sock_net(con->sock->sk), con->conid,
					   &addr, con->usr_data, buf, ret);
	read_unlock_bh(&sk->sk_callback_lock);
	kmem_cache_free(s->rcvbuf_cache, buf);
	if (ret < 0)
		tipc_conn_terminate(s, con->conid);
	return ret;

out_close:
	if (ret != -EWOULDBLOCK)
		tipc_close_conn(con);
	else if (ret == 0)
		/* Don't return success if we really got EOF */
		ret = -EAGAIN;

	return ret;
}

static int tipc_accept_from_sock(struct tipc_conn *con)
{
	struct tipc_server *s = con->server;
	struct socket *sock = con->sock;
	struct socket *newsock;
	struct tipc_conn *newcon;
	int ret;

	ret = kernel_accept(sock, &newsock, O_NONBLOCK);
	if (ret < 0)
		return ret;

	newcon = tipc_alloc_conn(con->server);
	if (IS_ERR(newcon)) {
		ret = PTR_ERR(newcon);
		sock_release(newsock);
		return ret;
	}

	newcon->rx_action = tipc_receive_from_sock;
	tipc_register_callbacks(newsock, newcon);

	/* Notify that new connection is incoming */
	newcon->usr_data = s->tipc_conn_new(newcon->conid);
	if (!newcon->usr_data) {
		sock_release(newsock);
		conn_put(newcon);
		return -ENOMEM;
	}

	/* Wake up receive process in case of 'SYN+' message */
	newsock->sk->sk_data_ready(newsock->sk);
	return ret;
}

static struct socket *tipc_create_listen_sock(struct tipc_conn *con)
{
	struct tipc_server *s = con->server;
	struct socket *sock = NULL;
	int ret;

	ret = sock_create_kern(s->net, AF_TIPC, SOCK_SEQPACKET, 0, &sock);
	if (ret < 0)
		return NULL;
	ret = kernel_setsockopt(sock, SOL_TIPC, TIPC_IMPORTANCE,
				(char *)&s->imp, sizeof(s->imp));
	if (ret < 0)
		goto create_err;
	ret = kernel_bind(sock, (struct sockaddr *)s->saddr, sizeof(*s->saddr));
	if (ret < 0)
		goto create_err;

	switch (s->type) {
	case SOCK_STREAM:
	case SOCK_SEQPACKET:
		con->rx_action = tipc_accept_from_sock;

		ret = kernel_listen(sock, 0);
		if (ret < 0)
			goto create_err;
		break;
	case SOCK_DGRAM:
	case SOCK_RDM:
		con->rx_action = tipc_receive_from_sock;
		break;
	default:
		pr_err("Unknown socket type %d\n", s->type);
		goto create_err;
	}

	/* As server's listening socket owner and creator is the same module,
	 * we have to decrease TIPC module reference count to guarantee that
	 * it remains zero after the server socket is created, otherwise,
	 * executing "rmmod" command is unable to make TIPC module deleted
	 * after TIPC module is inserted successfully.
	 *
	 * However, the reference count is ever increased twice in
	 * sock_create_kern(): one is to increase the reference count of owner
	 * of TIPC socket's proto_ops struct; another is to increment the
	 * reference count of owner of TIPC proto struct. Therefore, we must
	 * decrement the module reference count twice to ensure that it keeps
	 * zero after server's listening socket is created. Of course, we
	 * must bump the module reference count twice as well before the socket
	 * is closed.
	 */
	module_put(sock->ops->owner);
	module_put(sock->sk->sk_prot_creator->owner);
	set_bit(CF_SERVER, &con->flags);

	return sock;

create_err:
	kernel_sock_shutdown(sock, SHUT_RDWR);
	sock_release(sock);
	return NULL;
}

static int tipc_open_listening_sock(struct tipc_server *s)
{
	struct socket *sock;
	struct tipc_conn *con;

	con = tipc_alloc_conn(s);
	if (IS_ERR(con))
		return PTR_ERR(con);

	sock = tipc_create_listen_sock(con);
	if (!sock) {
		idr_remove(&s->conn_idr, con->conid);
		s->idr_in_use--;
		kfree(con);
		return -EINVAL;
	}

	tipc_register_callbacks(sock, con);
	return 0;
}

static struct outqueue_entry *tipc_alloc_entry(void *data, int len)
{
	struct outqueue_entry *entry;
	void *buf;

	entry = kmalloc(sizeof(struct outqueue_entry), GFP_ATOMIC);
	if (!entry)
		return NULL;

	buf = kmemdup(data, len, GFP_ATOMIC);
	if (!buf) {
		kfree(entry);
		return NULL;
	}

	entry->iov.iov_base = buf;
	entry->iov.iov_len = len;

	return entry;
}

static void tipc_free_entry(struct outqueue_entry *e)
{
	kfree(e->iov.iov_base);
	kfree(e);
}

static void tipc_clean_outqueues(struct tipc_conn *con)
{
	struct outqueue_entry *e, *safe;

	spin_lock_bh(&con->outqueue_lock);
	list_for_each_entry_safe(e, safe, &con->outqueue, list) {
		list_del(&e->list);
		tipc_free_entry(e);
	}
	spin_unlock_bh(&con->outqueue_lock);
}

int tipc_conn_sendmsg(struct tipc_server *s, int conid,
		      struct sockaddr_tipc *addr, void *data, size_t len)
{
	struct outqueue_entry *e;
	struct tipc_conn *con;

	con = tipc_conn_lookup(s, conid);
	if (!con)
		return -EINVAL;

	if (!test_bit(CF_CONNECTED, &con->flags)) {
		conn_put(con);
		return 0;
	}

	e = tipc_alloc_entry(data, len);
	if (!e) {
		conn_put(con);
		return -ENOMEM;
	}

	if (addr)
		memcpy(&e->dest, addr, sizeof(struct sockaddr_tipc));

	spin_lock_bh(&con->outqueue_lock);
	list_add_tail(&e->list, &con->outqueue);
	spin_unlock_bh(&con->outqueue_lock);

	if (!queue_work(s->send_wq, &con->swork))
		conn_put(con);
	return 0;
}

void tipc_conn_terminate(struct tipc_server *s, int conid)
{
	struct tipc_conn *con;

	con = tipc_conn_lookup(s, conid);
	if (con) {
		tipc_close_conn(con);
		conn_put(con);
	}
}

<<<<<<< HEAD
bool tipc_topsrv_kern_subscr(struct net *net, u32 port, u32 type,
			     u32 lower, u32 upper, int *conid)
=======
bool tipc_topsrv_kern_subscr(struct net *net, u32 port, u32 type, u32 lower,
			     u32 upper, u32 filter, int *conid)
>>>>>>> 661e50bc
{
	struct tipc_subscriber *scbr;
	struct tipc_subscr sub;
	struct tipc_server *s;
	struct tipc_conn *con;

	sub.seq.type = type;
	sub.seq.lower = lower;
	sub.seq.upper = upper;
	sub.timeout = TIPC_WAIT_FOREVER;
<<<<<<< HEAD
	sub.filter = TIPC_SUB_PORTS;
=======
	sub.filter = filter;
>>>>>>> 661e50bc
	*(u32 *)&sub.usr_handle = port;

	con = tipc_alloc_conn(tipc_topsrv(net));
	if (IS_ERR(con))
		return false;

	*conid = con->conid;
	s = con->server;
	scbr = s->tipc_conn_new(*conid);
	if (!scbr) {
		conn_put(con);
		return false;
	}

	con->usr_data = scbr;
	con->sock = NULL;
	s->tipc_conn_recvmsg(net, *conid, NULL, scbr, &sub, sizeof(sub));
	return true;
}

void tipc_topsrv_kern_unsubscr(struct net *net, int conid)
{
	struct tipc_conn *con;
<<<<<<< HEAD
=======
	struct tipc_server *srv;
>>>>>>> 661e50bc

	con = tipc_conn_lookup(tipc_topsrv(net), conid);
	if (!con)
		return;
<<<<<<< HEAD
	tipc_close_conn(con);
=======

	test_and_clear_bit(CF_CONNECTED, &con->flags);
	srv = con->server;
	if (con->conid)
		srv->tipc_conn_release(con->conid, con->usr_data);
	conn_put(con);
>>>>>>> 661e50bc
	conn_put(con);
}

static void tipc_send_kern_top_evt(struct net *net, struct tipc_event *evt)
{
	u32 port = *(u32 *)&evt->s.usr_handle;
	u32 self = tipc_own_addr(net);
	struct sk_buff_head evtq;
	struct sk_buff *skb;

	skb = tipc_msg_create(TOP_SRV, 0, INT_H_SIZE, sizeof(*evt),
			      self, self, port, port, 0);
	if (!skb)
		return;
	msg_set_dest_droppable(buf_msg(skb), true);
	memcpy(msg_data(buf_msg(skb)), evt, sizeof(*evt));
	skb_queue_head_init(&evtq);
	__skb_queue_tail(&evtq, skb);
	tipc_sk_rcv(net, &evtq);
}

static void tipc_send_to_sock(struct tipc_conn *con)
{
	struct tipc_server *s = con->server;
	struct outqueue_entry *e;
	struct tipc_event *evt;
	struct msghdr msg;
	int count = 0;
	int ret;

	spin_lock_bh(&con->outqueue_lock);
	while (test_bit(CF_CONNECTED, &con->flags)) {
		e = list_entry(con->outqueue.next, struct outqueue_entry, list);
		if ((struct list_head *) e == &con->outqueue)
			break;

		spin_unlock_bh(&con->outqueue_lock);

		if (con->sock) {
			memset(&msg, 0, sizeof(msg));
			msg.msg_flags = MSG_DONTWAIT;
			if (s->type == SOCK_DGRAM || s->type == SOCK_RDM) {
				msg.msg_name = &e->dest;
				msg.msg_namelen = sizeof(struct sockaddr_tipc);
			}
			ret = kernel_sendmsg(con->sock, &msg, &e->iov, 1,
					     e->iov.iov_len);
			if (ret == -EWOULDBLOCK || ret == 0) {
				cond_resched();
				goto out;
			} else if (ret < 0) {
				goto send_err;
			}
		} else {
			evt = e->iov.iov_base;
			tipc_send_kern_top_evt(s->net, evt);
		}
		/* Don't starve users filling buffers */
		if (++count >= MAX_SEND_MSG_COUNT) {
			cond_resched();
			count = 0;
		}

		spin_lock_bh(&con->outqueue_lock);
		list_del(&e->list);
		tipc_free_entry(e);
	}
	spin_unlock_bh(&con->outqueue_lock);
out:
	return;

send_err:
	tipc_close_conn(con);
}

static void tipc_recv_work(struct work_struct *work)
{
	struct tipc_conn *con = container_of(work, struct tipc_conn, rwork);
	int count = 0;

	while (test_bit(CF_CONNECTED, &con->flags)) {
		if (con->rx_action(con))
			break;

		/* Don't flood Rx machine */
		if (++count >= MAX_RECV_MSG_COUNT) {
			cond_resched();
			count = 0;
		}
	}
	conn_put(con);
}

static void tipc_send_work(struct work_struct *work)
{
	struct tipc_conn *con = container_of(work, struct tipc_conn, swork);

	if (test_bit(CF_CONNECTED, &con->flags))
		tipc_send_to_sock(con);

	conn_put(con);
}

static void tipc_work_stop(struct tipc_server *s)
{
	destroy_workqueue(s->rcv_wq);
	destroy_workqueue(s->send_wq);
}

static int tipc_work_start(struct tipc_server *s)
{
	s->rcv_wq = alloc_ordered_workqueue("tipc_rcv", 0);
	if (!s->rcv_wq) {
		pr_err("can't start tipc receive workqueue\n");
		return -ENOMEM;
	}

	s->send_wq = alloc_ordered_workqueue("tipc_send", 0);
	if (!s->send_wq) {
		pr_err("can't start tipc send workqueue\n");
		destroy_workqueue(s->rcv_wq);
		return -ENOMEM;
	}

	return 0;
}

int tipc_server_start(struct tipc_server *s)
{
	int ret;

	spin_lock_init(&s->idr_lock);
	idr_init(&s->conn_idr);
	s->idr_in_use = 0;

	s->rcvbuf_cache = kmem_cache_create(s->name, s->max_rcvbuf_size,
					    0, SLAB_HWCACHE_ALIGN, NULL);
	if (!s->rcvbuf_cache)
		return -ENOMEM;

	ret = tipc_work_start(s);
	if (ret < 0) {
		kmem_cache_destroy(s->rcvbuf_cache);
		return ret;
	}
	ret = tipc_open_listening_sock(s);
	if (ret < 0) {
		tipc_work_stop(s);
		kmem_cache_destroy(s->rcvbuf_cache);
		return ret;
	}
	return ret;
}

void tipc_server_stop(struct tipc_server *s)
{
	struct tipc_conn *con;
	int id;

	spin_lock_bh(&s->idr_lock);
	for (id = 0; s->idr_in_use; id++) {
		con = idr_find(&s->conn_idr, id);
		if (con) {
			spin_unlock_bh(&s->idr_lock);
			tipc_close_conn(con);
			spin_lock_bh(&s->idr_lock);
		}
	}
	spin_unlock_bh(&s->idr_lock);

	tipc_work_stop(s);
	kmem_cache_destroy(s->rcvbuf_cache);
	idr_destroy(&s->conn_idr);
}<|MERGE_RESOLUTION|>--- conflicted
+++ resolved
@@ -190,33 +190,15 @@
 	struct sock *sk = con->sock->sk;
 	bool disconnect = false;
 
-<<<<<<< HEAD
-	if (test_and_clear_bit(CF_CONNECTED, &con->flags)) {
-		if (con->sock)
-			tipc_unregister_callbacks(con);
-
-=======
 	write_lock_bh(&sk->sk_callback_lock);
 	disconnect = test_and_clear_bit(CF_CONNECTED, &con->flags);
 	if (disconnect) {
 		sk->sk_user_data = NULL;
->>>>>>> 661e50bc
 		if (con->conid)
 			s->tipc_conn_release(con->conid, con->usr_data);
 	}
 	write_unlock_bh(&sk->sk_callback_lock);
 
-<<<<<<< HEAD
-		/* We shouldn't flush pending works as we may be in the
-		 * thread. In fact the races with pending rx/tx work structs
-		 * are harmless for us here as we have already deleted this
-		 * connection from server connection list.
-		 */
-		if (con->sock)
-			kernel_sock_shutdown(con->sock, SHUT_RDWR);
-		conn_put(con);
-	}
-=======
 	/* Handle concurrent calls from sending and receiving threads */
 	if (!disconnect)
 		return;
@@ -224,7 +206,6 @@
 	/* Don't flush pending works, -just let them expire */
 	kernel_sock_shutdown(con->sock, SHUT_RDWR);
 	conn_put(con);
->>>>>>> 661e50bc
 }
 
 static struct tipc_conn *tipc_alloc_conn(struct tipc_server *s)
@@ -506,13 +487,8 @@
 	}
 }
 
-<<<<<<< HEAD
-bool tipc_topsrv_kern_subscr(struct net *net, u32 port, u32 type,
-			     u32 lower, u32 upper, int *conid)
-=======
 bool tipc_topsrv_kern_subscr(struct net *net, u32 port, u32 type, u32 lower,
 			     u32 upper, u32 filter, int *conid)
->>>>>>> 661e50bc
 {
 	struct tipc_subscriber *scbr;
 	struct tipc_subscr sub;
@@ -523,11 +499,7 @@
 	sub.seq.lower = lower;
 	sub.seq.upper = upper;
 	sub.timeout = TIPC_WAIT_FOREVER;
-<<<<<<< HEAD
-	sub.filter = TIPC_SUB_PORTS;
-=======
 	sub.filter = filter;
->>>>>>> 661e50bc
 	*(u32 *)&sub.usr_handle = port;
 
 	con = tipc_alloc_conn(tipc_topsrv(net));
@@ -551,24 +523,17 @@
 void tipc_topsrv_kern_unsubscr(struct net *net, int conid)
 {
 	struct tipc_conn *con;
-<<<<<<< HEAD
-=======
 	struct tipc_server *srv;
->>>>>>> 661e50bc
 
 	con = tipc_conn_lookup(tipc_topsrv(net), conid);
 	if (!con)
 		return;
-<<<<<<< HEAD
-	tipc_close_conn(con);
-=======
 
 	test_and_clear_bit(CF_CONNECTED, &con->flags);
 	srv = con->server;
 	if (con->conid)
 		srv->tipc_conn_release(con->conid, con->usr_data);
 	conn_put(con);
->>>>>>> 661e50bc
 	conn_put(con);
 }
 
