/*
 * dts file for Xilinx ZynqMP ep108 development board
 *
 * (C) Copyright 2014 - 2015, Xilinx, Inc.
 *
 * Michal Simek <michal.simek@xilinx.com>
 *
 * SPDX-License-Identifier:	GPL-2.0+
 */

/dts-v1/;

#include "zynqmp.dtsi"
#include "zynqmp-ep108-clk.dtsi"

/ {
	model = "ZynqMP EP108";

	aliases {
<<<<<<< HEAD
		ethernet0 = &gem0;
=======
>>>>>>> bebc6082
		mmc0 = &sdhci0;
		mmc1 = &sdhci1;
		serial0 = &uart0;
		spi0 = &qspi;
		spi1 = &spi0;
		spi2 = &spi1;
		usb0 = &usb0;
		usb1 = &usb1;
	};

	chosen {
		bootargs = "earlycon";
		stdout-path = "serial0:115200n8";
	};

	memory@0 {
		device_type = "memory";
		reg = <0x0 0x0 0x0 0x40000000>;
	};
};

&can0 {
	status = "okay";
};

&can1 {
	status = "okay";
};

&gem0 {
	status = "okay";
	phy-handle = <&phy0>;
	phy-mode = "rgmii-id";
	phy0: phy@0 {
		reg = <0>;
		max-speed = <100>;
	};
};

&gpio {
	status = "okay";
};

&i2c0 {
	status = "okay";
	clock-frequency = <400000>;
	eeprom@54 {
		compatible = "atmel,24c64";
		reg = <0x54>;
	};
};

&i2c1 {
	status = "okay";
	clock-frequency = <400000>;
	eeprom@55 {
		compatible = "atmel,24c64";
		reg = <0x55>;
	};
};

&nand0 {
	status = "okay";
	arasan,has-mdma;

	nand@0 {
		reg = <0x0>;
		#address-cells = <0x2>;
		#size-cells = <0x1>;
		partition@0 {   /* for testing purpose */
			label = "nand-fsbl-uboot";
			reg = <0x0 0x0 0x400000>;
		};
		partition@1 {   /* for testing purpose */
			label = "nand-linux";
			reg = <0x0 0x400000 0x1400000>;
		};
		partition@2 {   /* for testing purpose */
			label = "nand-device-tree";
			reg = <0x0 0x1800000 0x400000>;
		};
		partition@3 {   /* for testing purpose */
			label = "nand-rootfs";
			reg = <0x0 0x1c00000 0x1400000>;
		};
		partition@4 {   /* for testing purpose */
			label = "nand-bitstream";
			reg = <0x0 0x3000000 0x400000>;
		};
		partition@5 {   /* for testing purpose */
			label = "nand-misc";
			reg = <0x0 0x3400000 0xfcc00000>;
		};
	};
};

&qspi {
	status = "okay";
	flash@0 {
		compatible = "m25p80";
		#address-cells = <1>;
		#size-cells = <1>;
		reg = <0x0>;
		spi-tx-bus-width = <1>;
		spi-rx-bus-width = <4>;
		spi-max-frequency = <10000000>;
		partition@qspi-fsbl-uboot { /* for testing purpose */
			label = "qspi-fsbl-uboot";
			reg = <0x0 0x100000>;
		};
		partition@qspi-linux { /* for testing purpose */
			label = "qspi-linux";
			reg = <0x100000 0x500000>;
		};
		partition@qspi-device-tree { /* for testing purpose */
			label = "qspi-device-tree";
			reg = <0x600000 0x20000>;
		};
		partition@qspi-rootfs { /* for testing purpose */
			label = "qspi-rootfs";
			reg = <0x620000 0x5E0000>;
		};
	};
};

&sata {
	status = "okay";
	ceva,broken-gen2;
	/* SATA Phy OOB timing settings */
	ceva,p0-cominit-params = /bits/ 8 <0x0F 0x25 0x18 0x29>;
	ceva,p0-comwake-params = /bits/ 8 <0x04 0x0B 0x08 0x0F>;
	ceva,p0-burst-params = /bits/ 8 <0x0A 0x08 0x4A 0x06>;
	ceva,p0-retry-params = /bits/ 16 <0x0216 0x7F06>;
	ceva,p1-cominit-params = /bits/ 8 <0x0F 0x25 0x18 0x29>;
	ceva,p1-comwake-params = /bits/ 8 <0x04 0x0B 0x08 0x0F>;
	ceva,p1-burst-params = /bits/ 8 <0x0A 0x08 0x4A 0x06>;
	ceva,p1-retry-params = /bits/ 16 <0x0216 0x7F06>;
};

&sdhci0 {
	status = "okay";
	bus-width = <8>;
	xlnx,mio_bank = <2>;
};

&sdhci1 {
	status = "okay";
	xlnx,mio_bank = <1>;
};

&spi0 {
	status = "okay";
	num-cs = <1>;
	spi0_flash0: spi0_flash0@0 {
		compatible = "m25p80";
		#address-cells = <1>;
		#size-cells = <1>;
		spi-max-frequency = <50000000>;
		reg = <0>;

		spi0_flash0@0 {
			label = "spi0_flash0";
			reg = <0x0 0x100000>;
		};
	};
};

&spi1 {
	status = "okay";
	num-cs = <1>;
	spi1_flash0: spi1_flash0@0 {
		compatible = "m25p80";
		#address-cells = <1>;
		#size-cells = <1>;
		spi-max-frequency = <50000000>;
		reg = <0>;

		spi1_flash0@0 {
			label = "spi1_flash0";
			reg = <0x0 0x100000>;
		};
	};
};

&uart0 {
	status = "okay";
};

&usb0 {
	status = "okay";
};

&dwc3_0 {
	status = "okay";
	dr_mode = "peripheral";
	maximum-speed = "high-speed";
};

&usb1 {
	status = "okay";
};

&dwc3_1 {
	status = "okay";
	dr_mode = "host";
	maximum-speed = "high-speed";
};

&watchdog0 {
	status = "okay";
};

&xlnx_dp {
	xlnx,max-pclock-frequency = <200000>;
};

&xlnx_dpdma {
	xlnx,axi-clock-freq = <200000000>;
};<|MERGE_RESOLUTION|>--- conflicted
+++ resolved
@@ -17,10 +17,7 @@
 	model = "ZynqMP EP108";
 
 	aliases {
-<<<<<<< HEAD
 		ethernet0 = &gem0;
-=======
->>>>>>> bebc6082
 		mmc0 = &sdhci0;
 		mmc1 = &sdhci1;
 		serial0 = &uart0;
