/*
 * Page table handling routines for radix page table.
 *
 * Copyright 2015-2016, Aneesh Kumar K.V, IBM Corporation.
 *
 * This program is free software; you can redistribute it and/or
 * modify it under the terms of the GNU General Public License
 * as published by the Free Software Foundation; either version
 * 2 of the License, or (at your option) any later version.
 */
#include <linux/sched.h>
#include <linux/memblock.h>
#include <linux/of_fdt.h>

#include <asm/pgtable.h>
#include <asm/pgalloc.h>
#include <asm/dma.h>
#include <asm/machdep.h>
#include <asm/mmu.h>
#include <asm/firmware.h>

#include <trace/events/thp.h>

static int native_register_process_table(unsigned long base, unsigned long pg_sz,
					 unsigned long table_size)
{
	unsigned long patb1 = base | table_size | PATB_GR;

	partition_tb->patb1 = cpu_to_be64(patb1);
	return 0;
}

static __ref void *early_alloc_pgtable(unsigned long size)
{
	void *pt;

	pt = __va(memblock_alloc_base(size, size, MEMBLOCK_ALLOC_ANYWHERE));
	memset(pt, 0, size);

	return pt;
}

int radix__map_kernel_page(unsigned long ea, unsigned long pa,
			  pgprot_t flags,
			  unsigned int map_page_size)
{
	pgd_t *pgdp;
	pud_t *pudp;
	pmd_t *pmdp;
	pte_t *ptep;
	/*
	 * Make sure task size is correct as per the max adddr
	 */
	BUILD_BUG_ON(TASK_SIZE_USER64 > RADIX_PGTABLE_RANGE);
	if (slab_is_available()) {
		pgdp = pgd_offset_k(ea);
		pudp = pud_alloc(&init_mm, pgdp, ea);
		if (!pudp)
			return -ENOMEM;
		if (map_page_size == PUD_SIZE) {
			ptep = (pte_t *)pudp;
			goto set_the_pte;
		}
		pmdp = pmd_alloc(&init_mm, pudp, ea);
		if (!pmdp)
			return -ENOMEM;
		if (map_page_size == PMD_SIZE) {
			ptep = (pte_t *)pudp;
			goto set_the_pte;
		}
		ptep = pte_alloc_kernel(pmdp, ea);
		if (!ptep)
			return -ENOMEM;
	} else {
		pgdp = pgd_offset_k(ea);
		if (pgd_none(*pgdp)) {
			pudp = early_alloc_pgtable(PUD_TABLE_SIZE);
			BUG_ON(pudp == NULL);
			pgd_populate(&init_mm, pgdp, pudp);
		}
		pudp = pud_offset(pgdp, ea);
		if (map_page_size == PUD_SIZE) {
			ptep = (pte_t *)pudp;
			goto set_the_pte;
		}
		if (pud_none(*pudp)) {
			pmdp = early_alloc_pgtable(PMD_TABLE_SIZE);
			BUG_ON(pmdp == NULL);
			pud_populate(&init_mm, pudp, pmdp);
		}
		pmdp = pmd_offset(pudp, ea);
		if (map_page_size == PMD_SIZE) {
			ptep = (pte_t *)pudp;
			goto set_the_pte;
		}
		if (!pmd_present(*pmdp)) {
			ptep = early_alloc_pgtable(PAGE_SIZE);
			BUG_ON(ptep == NULL);
			pmd_populate_kernel(&init_mm, pmdp, ptep);
		}
		ptep = pte_offset_kernel(pmdp, ea);
	}

set_the_pte:
	set_pte_at(&init_mm, ea, ptep, pfn_pte(pa >> PAGE_SHIFT, flags));
	smp_wmb();
	return 0;
}

static void __init radix_init_pgtable(void)
{
	int loop_count;
	u64 base, end, start_addr;
	unsigned long rts_field;
	struct memblock_region *reg;
	unsigned long linear_page_size;

	/* We don't support slb for radix */
	mmu_slb_size = 0;
	/*
	 * Create the linear mapping, using standard page size for now
	 */
	loop_count = 0;
	for_each_memblock(memory, reg) {

		start_addr = reg->base;

redo:
		if (loop_count < 1 && mmu_psize_defs[MMU_PAGE_1G].shift)
			linear_page_size = PUD_SIZE;
		else if (loop_count < 2 && mmu_psize_defs[MMU_PAGE_2M].shift)
			linear_page_size = PMD_SIZE;
		else
			linear_page_size = PAGE_SIZE;

		base = _ALIGN_UP(start_addr, linear_page_size);
		end = _ALIGN_DOWN(reg->base + reg->size, linear_page_size);

		pr_info("Mapping range 0x%lx - 0x%lx with 0x%lx\n",
			(unsigned long)base, (unsigned long)end,
			linear_page_size);

		while (base < end) {
			radix__map_kernel_page((unsigned long)__va(base),
					      base, PAGE_KERNEL_X,
					      linear_page_size);
			base += linear_page_size;
		}
		/*
		 * map the rest using lower page size
		 */
		if (end < reg->base + reg->size) {
			start_addr = end;
			loop_count++;
			goto redo;
		}
	}
	/*
	 * Allocate Partition table and process table for the
	 * host.
	 */
	BUILD_BUG_ON_MSG((PRTB_SIZE_SHIFT > 36), "Process table size too large.");
	process_tb = early_alloc_pgtable(1UL << PRTB_SIZE_SHIFT);
	/*
	 * Fill in the process table.
	 */
	rts_field = radix__get_tree_size();
	process_tb->prtb0 = cpu_to_be64(rts_field | __pa(init_mm.pgd) | RADIX_PGD_INDEX_SIZE);
	/*
	 * Fill in the partition table. We are suppose to use effective address
	 * of process table here. But our linear mapping also enable us to use
	 * physical address here.
	 */
	register_process_table(__pa(process_tb), 0, PRTB_SIZE_SHIFT - 12);
	pr_info("Process table %p and radix root for kernel: %p\n", process_tb, init_mm.pgd);
}

static void __init radix_init_partition_table(void)
{
	unsigned long rts_field, dw0;

	mmu_partition_table_init();
	rts_field = radix__get_tree_size();
	dw0 = rts_field | __pa(init_mm.pgd) | RADIX_PGD_INDEX_SIZE | PATB_HR;
	mmu_partition_table_set_entry(0, dw0, 0);

<<<<<<< HEAD
	BUILD_BUG_ON_MSG((PATB_SIZE_SHIFT > 36), "Partition table size too large.");
	partition_tb = early_alloc_pgtable(1UL << PATB_SIZE_SHIFT);
	partition_tb->patb0 = cpu_to_be64(rts_field | __pa(init_mm.pgd) |
					  RADIX_PGD_INDEX_SIZE | PATB_HR);
=======
>>>>>>> 02ed21ae
	pr_info("Initializing Radix MMU\n");
	pr_info("Partition table %p\n", partition_tb);
}

void __init radix_init_native(void)
{
	register_process_table = native_register_process_table;
}

static int __init get_idx_from_shift(unsigned int shift)
{
	int idx = -1;

	switch (shift) {
	case 0xc:
		idx = MMU_PAGE_4K;
		break;
	case 0x10:
		idx = MMU_PAGE_64K;
		break;
	case 0x15:
		idx = MMU_PAGE_2M;
		break;
	case 0x1e:
		idx = MMU_PAGE_1G;
		break;
	}
	return idx;
}

static int __init radix_dt_scan_page_sizes(unsigned long node,
					   const char *uname, int depth,
					   void *data)
{
	int size = 0;
	int shift, idx;
	unsigned int ap;
	const __be32 *prop;
	const char *type = of_get_flat_dt_prop(node, "device_type", NULL);

	/* We are scanning "cpu" nodes only */
	if (type == NULL || strcmp(type, "cpu") != 0)
		return 0;

	prop = of_get_flat_dt_prop(node, "ibm,processor-radix-AP-encodings", &size);
	if (!prop)
		return 0;

	pr_info("Page sizes from device-tree:\n");
	for (; size >= 4; size -= 4, ++prop) {

		struct mmu_psize_def *def;

		/* top 3 bit is AP encoding */
		shift = be32_to_cpu(prop[0]) & ~(0xe << 28);
		ap = be32_to_cpu(prop[0]) >> 29;
		pr_info("Page size shift = %d AP=0x%x\n", shift, ap);

		idx = get_idx_from_shift(shift);
		if (idx < 0)
			continue;

		def = &mmu_psize_defs[idx];
		def->shift = shift;
		def->ap  = ap;
	}

	/* needed ? */
	cur_cpu_spec->mmu_features &= ~MMU_FTR_NO_SLBIE_B;
	return 1;
}

void __init radix__early_init_devtree(void)
{
	int rc;

	/*
	 * Try to find the available page sizes in the device-tree
	 */
	rc = of_scan_flat_dt(radix_dt_scan_page_sizes, NULL);
	if (rc != 0)  /* Found */
		goto found;
	/*
	 * let's assume we have page 4k and 64k support
	 */
	mmu_psize_defs[MMU_PAGE_4K].shift = 12;
	mmu_psize_defs[MMU_PAGE_4K].ap = 0x0;

	mmu_psize_defs[MMU_PAGE_64K].shift = 16;
	mmu_psize_defs[MMU_PAGE_64K].ap = 0x5;
found:
#ifdef CONFIG_SPARSEMEM_VMEMMAP
	if (mmu_psize_defs[MMU_PAGE_2M].shift) {
		/*
		 * map vmemmap using 2M if available
		 */
		mmu_vmemmap_psize = MMU_PAGE_2M;
	}
#endif /* CONFIG_SPARSEMEM_VMEMMAP */
	return;
}

static void update_hid_for_radix(void)
{
	unsigned long hid0;
	unsigned long rb = 3UL << PPC_BITLSHIFT(53); /* IS = 3 */

	asm volatile("ptesync": : :"memory");
	/* prs = 0, ric = 2, rs = 0, r = 1 is = 3 */
	asm volatile(PPC_TLBIE_5(%0, %4, %3, %2, %1)
		     : : "r"(rb), "i"(1), "i"(0), "i"(2), "r"(0) : "memory");
	/* prs = 1, ric = 2, rs = 0, r = 1 is = 3 */
	asm volatile(PPC_TLBIE_5(%0, %4, %3, %2, %1)
		     : : "r"(rb), "i"(1), "i"(1), "i"(2), "r"(0) : "memory");
	asm volatile("eieio; tlbsync; ptesync; isync; slbia": : :"memory");
	/*
	 * now switch the HID
	 */
	hid0  = mfspr(SPRN_HID0);
	hid0 |= HID0_POWER9_RADIX;
	mtspr(SPRN_HID0, hid0);
	asm volatile("isync": : :"memory");

	/* Wait for it to happen */
	while (!(mfspr(SPRN_HID0) & HID0_POWER9_RADIX))
		cpu_relax();
}

void __init radix__early_init_mmu(void)
{
	unsigned long lpcr;

#ifdef CONFIG_PPC_64K_PAGES
	/* PAGE_SIZE mappings */
	mmu_virtual_psize = MMU_PAGE_64K;
#else
	mmu_virtual_psize = MMU_PAGE_4K;
#endif

#ifdef CONFIG_SPARSEMEM_VMEMMAP
	/* vmemmap mapping */
	mmu_vmemmap_psize = mmu_virtual_psize;
#endif
	/*
	 * initialize page table size
	 */
	__pte_index_size = RADIX_PTE_INDEX_SIZE;
	__pmd_index_size = RADIX_PMD_INDEX_SIZE;
	__pud_index_size = RADIX_PUD_INDEX_SIZE;
	__pgd_index_size = RADIX_PGD_INDEX_SIZE;
	__pmd_cache_index = RADIX_PMD_INDEX_SIZE;
	__pte_table_size = RADIX_PTE_TABLE_SIZE;
	__pmd_table_size = RADIX_PMD_TABLE_SIZE;
	__pud_table_size = RADIX_PUD_TABLE_SIZE;
	__pgd_table_size = RADIX_PGD_TABLE_SIZE;

	__pmd_val_bits = RADIX_PMD_VAL_BITS;
	__pud_val_bits = RADIX_PUD_VAL_BITS;
	__pgd_val_bits = RADIX_PGD_VAL_BITS;

	__kernel_virt_start = RADIX_KERN_VIRT_START;
	__kernel_virt_size = RADIX_KERN_VIRT_SIZE;
	__vmalloc_start = RADIX_VMALLOC_START;
	__vmalloc_end = RADIX_VMALLOC_END;
	vmemmap = (struct page *)RADIX_VMEMMAP_BASE;
	ioremap_bot = IOREMAP_BASE;

#ifdef CONFIG_PCI
	pci_io_base = ISA_IO_BASE;
#endif

	/*
	 * For now radix also use the same frag size
	 */
	__pte_frag_nr = H_PTE_FRAG_NR;
	__pte_frag_size_shift = H_PTE_FRAG_SIZE_SHIFT;

	if (!firmware_has_feature(FW_FEATURE_LPAR)) {
		radix_init_native();
		if (cpu_has_feature(CPU_FTR_POWER9_DD1))
			update_hid_for_radix();
		lpcr = mfspr(SPRN_LPCR);
		mtspr(SPRN_LPCR, lpcr | LPCR_UPRT | LPCR_HR);
		radix_init_partition_table();
	}

	memblock_set_current_limit(MEMBLOCK_ALLOC_ANYWHERE);

	radix_init_pgtable();
}

void radix__early_init_mmu_secondary(void)
{
	unsigned long lpcr;
	/*
	 * update partition table control register and UPRT
	 */
	if (!firmware_has_feature(FW_FEATURE_LPAR)) {
		lpcr = mfspr(SPRN_LPCR);
		mtspr(SPRN_LPCR, lpcr | LPCR_UPRT | LPCR_HR);

		mtspr(SPRN_PTCR,
		      __pa(partition_tb) | (PATB_SIZE_SHIFT - 12));
	}
}

void radix__mmu_cleanup_all(void)
{
	unsigned long lpcr;

	if (!firmware_has_feature(FW_FEATURE_LPAR)) {
		lpcr = mfspr(SPRN_LPCR);
		mtspr(SPRN_LPCR, lpcr & ~LPCR_UPRT);
		mtspr(SPRN_PTCR, 0);
		radix__flush_tlb_all();
	}
}

void radix__setup_initial_memory_limit(phys_addr_t first_memblock_base,
				phys_addr_t first_memblock_size)
{
	/* We don't currently support the first MEMBLOCK not mapping 0
	 * physical on those processors
	 */
	BUG_ON(first_memblock_base != 0);
	/*
	 * We limit the allocation that depend on ppc64_rma_size
	 * to first_memblock_size. We also clamp it to 1GB to
	 * avoid some funky things such as RTAS bugs.
	 *
	 * On radix config we really don't have a limitation
	 * on real mode access. But keeping it as above works
	 * well enough.
	 */
	ppc64_rma_size = min_t(u64, first_memblock_size, 0x40000000);
	/*
	 * Finally limit subsequent allocations. We really don't want
	 * to limit the memblock allocations to rma_size. FIXME!! should
	 * we even limit at all ?
	 */
	memblock_set_current_limit(first_memblock_base + first_memblock_size);
}

#ifdef CONFIG_SPARSEMEM_VMEMMAP
int __meminit radix__vmemmap_create_mapping(unsigned long start,
				      unsigned long page_size,
				      unsigned long phys)
{
	/* Create a PTE encoding */
	unsigned long flags = _PAGE_PRESENT | _PAGE_ACCESSED | _PAGE_KERNEL_RW;

	BUG_ON(radix__map_kernel_page(start, phys, __pgprot(flags), page_size));
	return 0;
}

#ifdef CONFIG_MEMORY_HOTPLUG
void radix__vmemmap_remove_mapping(unsigned long start, unsigned long page_size)
{
	/* FIXME!! intel does more. We should free page tables mapping vmemmap ? */
}
#endif
#endif

#ifdef CONFIG_TRANSPARENT_HUGEPAGE

unsigned long radix__pmd_hugepage_update(struct mm_struct *mm, unsigned long addr,
				  pmd_t *pmdp, unsigned long clr,
				  unsigned long set)
{
	unsigned long old;

#ifdef CONFIG_DEBUG_VM
	WARN_ON(!radix__pmd_trans_huge(*pmdp));
	assert_spin_locked(&mm->page_table_lock);
#endif

	old = radix__pte_update(mm, addr, (pte_t *)pmdp, clr, set, 1);
	trace_hugepage_update(addr, old, clr, set);

	return old;
}

pmd_t radix__pmdp_collapse_flush(struct vm_area_struct *vma, unsigned long address,
			pmd_t *pmdp)

{
	pmd_t pmd;

	VM_BUG_ON(address & ~HPAGE_PMD_MASK);
	VM_BUG_ON(radix__pmd_trans_huge(*pmdp));
	/*
	 * khugepaged calls this for normal pmd
	 */
	pmd = *pmdp;
	pmd_clear(pmdp);
	/*FIXME!!  Verify whether we need this kick below */
	kick_all_cpus_sync();
	flush_tlb_range(vma, address, address + HPAGE_PMD_SIZE);
	return pmd;
}

/*
 * For us pgtable_t is pte_t *. Inorder to save the deposisted
 * page table, we consider the allocated page table as a list
 * head. On withdraw we need to make sure we zero out the used
 * list_head memory area.
 */
void radix__pgtable_trans_huge_deposit(struct mm_struct *mm, pmd_t *pmdp,
				 pgtable_t pgtable)
{
        struct list_head *lh = (struct list_head *) pgtable;

        assert_spin_locked(pmd_lockptr(mm, pmdp));

        /* FIFO */
        if (!pmd_huge_pte(mm, pmdp))
                INIT_LIST_HEAD(lh);
        else
                list_add(lh, (struct list_head *) pmd_huge_pte(mm, pmdp));
        pmd_huge_pte(mm, pmdp) = pgtable;
}

pgtable_t radix__pgtable_trans_huge_withdraw(struct mm_struct *mm, pmd_t *pmdp)
{
        pte_t *ptep;
        pgtable_t pgtable;
        struct list_head *lh;

        assert_spin_locked(pmd_lockptr(mm, pmdp));

        /* FIFO */
        pgtable = pmd_huge_pte(mm, pmdp);
        lh = (struct list_head *) pgtable;
        if (list_empty(lh))
                pmd_huge_pte(mm, pmdp) = NULL;
        else {
                pmd_huge_pte(mm, pmdp) = (pgtable_t) lh->next;
                list_del(lh);
        }
        ptep = (pte_t *) pgtable;
        *ptep = __pte(0);
        ptep++;
        *ptep = __pte(0);
        return pgtable;
}


pmd_t radix__pmdp_huge_get_and_clear(struct mm_struct *mm,
			       unsigned long addr, pmd_t *pmdp)
{
	pmd_t old_pmd;
	unsigned long old;

	old = radix__pmd_hugepage_update(mm, addr, pmdp, ~0UL, 0);
	old_pmd = __pmd(old);
	/*
	 * Serialize against find_linux_pte_or_hugepte which does lock-less
	 * lookup in page tables with local interrupts disabled. For huge pages
	 * it casts pmd_t to pte_t. Since format of pte_t is different from
	 * pmd_t we want to prevent transit from pmd pointing to page table
	 * to pmd pointing to huge page (and back) while interrupts are disabled.
	 * We clear pmd to possibly replace it with page table pointer in
	 * different code paths. So make sure we wait for the parallel
	 * find_linux_pte_or_hugepage to finish.
	 */
	kick_all_cpus_sync();
	return old_pmd;
}

int radix__has_transparent_hugepage(void)
{
	/* For radix 2M at PMD level means thp */
	if (mmu_psize_defs[MMU_PAGE_2M].shift == PMD_SHIFT)
		return 1;
	return 0;
}
#endif /* CONFIG_TRANSPARENT_HUGEPAGE */<|MERGE_RESOLUTION|>--- conflicted
+++ resolved
@@ -184,13 +184,6 @@
 	dw0 = rts_field | __pa(init_mm.pgd) | RADIX_PGD_INDEX_SIZE | PATB_HR;
 	mmu_partition_table_set_entry(0, dw0, 0);
 
-<<<<<<< HEAD
-	BUILD_BUG_ON_MSG((PATB_SIZE_SHIFT > 36), "Partition table size too large.");
-	partition_tb = early_alloc_pgtable(1UL << PATB_SIZE_SHIFT);
-	partition_tb->patb0 = cpu_to_be64(rts_field | __pa(init_mm.pgd) |
-					  RADIX_PGD_INDEX_SIZE | PATB_HR);
-=======
->>>>>>> 02ed21ae
 	pr_info("Initializing Radix MMU\n");
 	pr_info("Partition table %p\n", partition_tb);
 }
