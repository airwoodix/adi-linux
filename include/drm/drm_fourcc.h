--- conflicted
+++ resolved
@@ -30,97 +30,39 @@
 
 /**
  * struct drm_format_info - information about a DRM format
-<<<<<<< HEAD
-=======
  * @format: 4CC format identifier (DRM_FORMAT_*)
  * @depth: Color depth (number of bits per pixel excluding padding bits),
  *	valid for a subset of RGB formats only. This is a legacy field, do not
  *	use in new code and set to 0 for new formats.
  * @num_planes: Number of color planes (1 to 3)
  * @cpp: Number of bytes per pixel (per plane)
+ * @pixels_per_macropixel:
+ * Number of pixels per macro-pixel (per plane). A macro-pixel is
+ * composed of multiple pixels, and there can be extra bits between
+ * pixels. This must be used along with @bytes_per_macropixel, only
+ * when single pixel size is not byte-aligned. In this case, @cpp
+ * is not valid and should be 0.
+ * @bytes_per_macropixel:
+ * Number of bytes per macro-pixel (per plane). A macro-pixel is
+ * composed of multiple pixels. The size of single macro-pixel should
+ * be byte-aligned. This should be used with @pixels_per_macropixel,
+ * and @cpp should be 0.
  * @hsub: Horizontal chroma subsampling factor
  * @vsub: Vertical chroma subsampling factor
  * @has_alpha: Does the format embeds an alpha component?
  * @is_yuv: Is it a YUV format?
->>>>>>> 84df9525
  */
 struct drm_format_info {
-	/**
-	 * @format:
-	 *
-	 * 4CC format identifier (DRM_FORMAT_*)
-	 */
 	u32 format;
-
-	/**
-	 * @depth:
-	 *
-	 * Color depth (number of bits per pixel excluding padding bits),
-	 * valid for a subset of RGB formats only. This is a legacy field,
-	 * do not use in new code and set to 0 for new formats.
-	 */
 	u8 depth;
-
-	/**
-	 * @num_planes:
-	 *
-	 * Number of color planes (1 to 3)
-	 */
 	u8 num_planes;
-
-	/**
-	 * @cpp:
-	 *
-	 * Number of bytes per pixel (per plane). @cpp shouldn't be used when
-	 * @pixels_per_macropixel and @bytes_per_macropixel are used.
-	 */
 	u8 cpp[3];
-
-	/**
-	 * @pixels_per_macropixel:
-	 *
-	 * Number of pixels per macro-pixel (per plane). A macro-pixel is
-	 * composed of multiple pixels, and there can be extra bits between
-	 * pixels. This must be used along with @bytes_per_macropixel, only
-	 * when single pixel size is not byte-aligned. In this case, @cpp
-	 * is not valid and should be 0.
-	 */
 	u8 pixels_per_macropixel[3];
-
-	/**
-	 * @bytes_per_macropixel:
-	 *
-	 * Number of bytes per macro-pixel (per plane). A macro-pixel is
-	 * composed of multiple pixels. The size of single macro-pixel should
-	 * be byte-aligned. This should be used with @pixels_per_macropixel,
-	 * and @cpp should be 0.
-	 */
 	u8 bytes_per_macropixel[3];
-
-	/**
-	 * @hsub:
-	 *
-	 * Horizontal chroma subsampling factor
-	 */
 	u8 hsub;
-
-	/**
-	 * @vsub:
-	 *
-	 * Vertical chroma subsampling factor
-	 */
 	u8 vsub;
-<<<<<<< HEAD
-	/**
-	 * @has_alpha:
-	 *
-	 * Does the format embed an alpha component?
-	 */
-	bool has_alpha;
-=======
 	bool has_alpha;
 	bool is_yuv;
->>>>>>> 84df9525
 };
 
 /**
