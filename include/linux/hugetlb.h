#ifndef _LINUX_HUGETLB_H
#define _LINUX_HUGETLB_H

#include <linux/mm_types.h>
#include <linux/mmdebug.h>
#include <linux/fs.h>
#include <linux/hugetlb_inline.h>
#include <linux/cgroup.h>
#include <linux/list.h>
#include <linux/kref.h>

struct ctl_table;
struct user_struct;
struct mmu_gather;

#ifdef CONFIG_HUGETLB_PAGE

#include <linux/mempolicy.h>
#include <linux/shm.h>
#include <asm/tlbflush.h>

struct hugepage_subpool {
	spinlock_t lock;
	long count;
	long max_hpages, used_hpages;
};

struct resv_map {
	struct kref refs;
	spinlock_t lock;
	struct list_head regions;
};
extern struct resv_map *resv_map_alloc(void);
void resv_map_release(struct kref *ref);

extern spinlock_t hugetlb_lock;
extern int hugetlb_max_hstate __read_mostly;
#define for_each_hstate(h) \
	for ((h) = hstates; (h) < &hstates[hugetlb_max_hstate]; (h)++)

struct hugepage_subpool *hugepage_new_subpool(long nr_blocks);
void hugepage_put_subpool(struct hugepage_subpool *spool);

int PageHuge(struct page *page);

void reset_vma_resv_huge_pages(struct vm_area_struct *vma);
int hugetlb_sysctl_handler(struct ctl_table *, int, void __user *, size_t *, loff_t *);
int hugetlb_overcommit_handler(struct ctl_table *, int, void __user *, size_t *, loff_t *);
int hugetlb_treat_movable_handler(struct ctl_table *, int, void __user *, size_t *, loff_t *);

#ifdef CONFIG_NUMA
int hugetlb_mempolicy_sysctl_handler(struct ctl_table *, int,
					void __user *, size_t *, loff_t *);
#endif

int copy_hugetlb_page_range(struct mm_struct *, struct mm_struct *, struct vm_area_struct *);
long follow_hugetlb_page(struct mm_struct *, struct vm_area_struct *,
			 struct page **, struct vm_area_struct **,
			 unsigned long *, unsigned long *, long, unsigned int);
void unmap_hugepage_range(struct vm_area_struct *,
			  unsigned long, unsigned long, struct page *);
void __unmap_hugepage_range_final(struct mmu_gather *tlb,
			  struct vm_area_struct *vma,
			  unsigned long start, unsigned long end,
			  struct page *ref_page);
void __unmap_hugepage_range(struct mmu_gather *tlb, struct vm_area_struct *vma,
				unsigned long start, unsigned long end,
				struct page *ref_page);
void hugetlb_report_meminfo(struct seq_file *);
int hugetlb_report_node_meminfo(int, char *);
void hugetlb_show_meminfo(void);
unsigned long hugetlb_total_pages(void);
int hugetlb_fault(struct mm_struct *mm, struct vm_area_struct *vma,
			unsigned long address, unsigned int flags);
int hugetlb_reserve_pages(struct inode *inode, long from, long to,
						struct vm_area_struct *vma,
						vm_flags_t vm_flags);
void hugetlb_unreserve_pages(struct inode *inode, long offset, long freed);
int dequeue_hwpoisoned_huge_page(struct page *page);
bool isolate_huge_page(struct page *page, struct list_head *list);
void putback_active_hugepage(struct page *page);
bool is_hugepage_active(struct page *page);
void free_huge_page(struct page *page);

#ifdef CONFIG_ARCH_WANT_HUGE_PMD_SHARE
pte_t *huge_pmd_share(struct mm_struct *mm, unsigned long addr, pud_t *pud);
#endif

extern unsigned long hugepages_treat_as_movable;
extern int sysctl_hugetlb_shm_group;
extern struct list_head huge_boot_pages;

/* arch callbacks */

pte_t *huge_pte_alloc(struct mm_struct *mm,
			unsigned long addr, unsigned long sz);
pte_t *huge_pte_offset(struct mm_struct *mm, unsigned long addr);
int huge_pmd_unshare(struct mm_struct *mm, unsigned long *addr, pte_t *ptep);
struct page *follow_huge_addr(struct mm_struct *mm, unsigned long address,
			      int write);
struct page *follow_huge_pmd(struct mm_struct *mm, unsigned long address,
				pmd_t *pmd, int write);
struct page *follow_huge_pud(struct mm_struct *mm, unsigned long address,
				pud_t *pud, int write);
int pmd_huge(pmd_t pmd);
int pud_huge(pud_t pmd);
unsigned long hugetlb_change_protection(struct vm_area_struct *vma,
		unsigned long address, unsigned long end, pgprot_t newprot);

#else /* !CONFIG_HUGETLB_PAGE */

static inline int PageHuge(struct page *page)
{
	return 0;
}

static inline void reset_vma_resv_huge_pages(struct vm_area_struct *vma)
{
}

static inline unsigned long hugetlb_total_pages(void)
{
	return 0;
}

#define follow_hugetlb_page(m,v,p,vs,a,b,i,w)	({ BUG(); 0; })
#define follow_huge_addr(mm, addr, write)	ERR_PTR(-EINVAL)
#define copy_hugetlb_page_range(src, dst, vma)	({ BUG(); 0; })
static inline void hugetlb_report_meminfo(struct seq_file *m)
{
}
#define hugetlb_report_node_meminfo(n, buf)	0
static inline void hugetlb_show_meminfo(void)
{
}
#define follow_huge_pmd(mm, addr, pmd, write)	NULL
#define follow_huge_pud(mm, addr, pud, write)	NULL
#define prepare_hugepage_range(file, addr, len)	(-EINVAL)
#define pmd_huge(x)	0
#define pud_huge(x)	0
#define is_hugepage_only_range(mm, addr, len)	0
#define hugetlb_free_pgd_range(tlb, addr, end, floor, ceiling) ({BUG(); 0; })
#define hugetlb_fault(mm, vma, addr, flags)	({ BUG(); 0; })
#define huge_pte_offset(mm, address)	0
static inline int dequeue_hwpoisoned_huge_page(struct page *page)
{
	return 0;
}

static inline bool isolate_huge_page(struct page *page, struct list_head *list)
{
	return false;
}
#define putback_active_hugepage(p)	do {} while (0)
#define is_hugepage_active(x)	false

static inline unsigned long hugetlb_change_protection(struct vm_area_struct *vma,
		unsigned long address, unsigned long end, pgprot_t newprot)
{
	return 0;
}

static inline void __unmap_hugepage_range_final(struct mmu_gather *tlb,
			struct vm_area_struct *vma, unsigned long start,
			unsigned long end, struct page *ref_page)
{
	BUG();
}

static inline void __unmap_hugepage_range(struct mmu_gather *tlb,
			struct vm_area_struct *vma, unsigned long start,
			unsigned long end, struct page *ref_page)
{
	BUG();
}

#endif /* !CONFIG_HUGETLB_PAGE */

#define HUGETLB_ANON_FILE "anon_hugepage"

enum {
	/*
	 * The file will be used as an shm file so shmfs accounting rules
	 * apply
	 */
	HUGETLB_SHMFS_INODE     = 1,
	/*
	 * The file is being created on the internal vfs mount and shmfs
	 * accounting rules do not apply
	 */
	HUGETLB_ANONHUGE_INODE  = 2,
};

#ifdef CONFIG_HUGETLBFS
struct hugetlbfs_sb_info {
	long	max_inodes;   /* inodes allowed */
	long	free_inodes;  /* inodes free */
	spinlock_t	stat_lock;
	struct hstate *hstate;
	struct hugepage_subpool *spool;
};

static inline struct hugetlbfs_sb_info *HUGETLBFS_SB(struct super_block *sb)
{
	return sb->s_fs_info;
}

extern const struct file_operations hugetlbfs_file_operations;
extern const struct vm_operations_struct hugetlb_vm_ops;
struct file *hugetlb_file_setup(const char *name, size_t size, vm_flags_t acct,
				struct user_struct **user, int creat_flags,
				int page_size_log);

static inline int is_file_hugepages(struct file *file)
{
	if (file->f_op == &hugetlbfs_file_operations)
		return 1;
	if (is_file_shm_hugepages(file))
		return 1;

	return 0;
}


#else /* !CONFIG_HUGETLBFS */

#define is_file_hugepages(file)			0
static inline struct file *
hugetlb_file_setup(const char *name, size_t size, vm_flags_t acctflag,
		struct user_struct **user, int creat_flags,
		int page_size_log)
{
	return ERR_PTR(-ENOSYS);
}

#endif /* !CONFIG_HUGETLBFS */

#ifdef HAVE_ARCH_HUGETLB_UNMAPPED_AREA
unsigned long hugetlb_get_unmapped_area(struct file *file, unsigned long addr,
					unsigned long len, unsigned long pgoff,
					unsigned long flags);
#endif /* HAVE_ARCH_HUGETLB_UNMAPPED_AREA */

#ifdef CONFIG_HUGETLB_PAGE

#define HSTATE_NAME_LEN 32
/* Defines one hugetlb page size */
struct hstate {
	int next_nid_to_alloc;
	int next_nid_to_free;
	unsigned int order;
	unsigned long mask;
	unsigned long max_huge_pages;
	unsigned long nr_huge_pages;
	unsigned long free_huge_pages;
	unsigned long resv_huge_pages;
	unsigned long surplus_huge_pages;
	unsigned long nr_overcommit_huge_pages;
	struct list_head hugepage_activelist;
	struct list_head hugepage_freelists[MAX_NUMNODES];
	unsigned int nr_huge_pages_node[MAX_NUMNODES];
	unsigned int free_huge_pages_node[MAX_NUMNODES];
	unsigned int surplus_huge_pages_node[MAX_NUMNODES];
#ifdef CONFIG_CGROUP_HUGETLB
	/* cgroup control files */
	struct cftype cgroup_files[5];
#endif
	char name[HSTATE_NAME_LEN];
};

struct huge_bootmem_page {
	struct list_head list;
	struct hstate *hstate;
#ifdef CONFIG_HIGHMEM
	phys_addr_t phys;
#endif
};

struct page *alloc_huge_page_node(struct hstate *h, int nid);
struct page *alloc_huge_page_noerr(struct vm_area_struct *vma,
				unsigned long addr, int avoid_reserve);

/* arch callback */
int __init alloc_bootmem_huge_page(struct hstate *h);

void __init hugetlb_add_hstate(unsigned order);
struct hstate *size_to_hstate(unsigned long size);

#ifndef HUGE_MAX_HSTATE
#define HUGE_MAX_HSTATE 1
#endif

extern struct hstate hstates[HUGE_MAX_HSTATE];
extern unsigned int default_hstate_idx;

#define default_hstate (hstates[default_hstate_idx])

static inline struct hstate *hstate_inode(struct inode *i)
{
	struct hugetlbfs_sb_info *hsb;
	hsb = HUGETLBFS_SB(i->i_sb);
	return hsb->hstate;
}

static inline struct hstate *hstate_file(struct file *f)
{
	return hstate_inode(file_inode(f));
}

static inline struct hstate *hstate_sizelog(int page_size_log)
{
	if (!page_size_log)
		return &default_hstate;
	return size_to_hstate(1 << page_size_log);
}

static inline struct hstate *hstate_vma(struct vm_area_struct *vma)
{
	return hstate_file(vma->vm_file);
}

static inline unsigned long huge_page_size(struct hstate *h)
{
	return (unsigned long)PAGE_SIZE << h->order;
}

extern unsigned long vma_kernel_pagesize(struct vm_area_struct *vma);

extern unsigned long vma_mmu_pagesize(struct vm_area_struct *vma);

static inline unsigned long huge_page_mask(struct hstate *h)
{
	return h->mask;
}

static inline unsigned int huge_page_order(struct hstate *h)
{
	return h->order;
}

static inline unsigned huge_page_shift(struct hstate *h)
{
	return h->order + PAGE_SHIFT;
}

static inline bool hstate_is_gigantic(struct hstate *h)
{
	return huge_page_order(h) >= MAX_ORDER;
}

static inline unsigned int pages_per_huge_page(struct hstate *h)
{
	return 1 << h->order;
}

static inline unsigned int blocks_per_huge_page(struct hstate *h)
{
	return huge_page_size(h) / 512;
}

#include <asm/hugetlb.h>

#ifndef arch_make_huge_pte
static inline pte_t arch_make_huge_pte(pte_t entry, struct vm_area_struct *vma,
				       struct page *page, int writable)
{
	return entry;
}
#endif

static inline struct hstate *page_hstate(struct page *page)
{
	VM_BUG_ON_PAGE(!PageHuge(page), page);
	return size_to_hstate(PAGE_SIZE << compound_order(page));
}

static inline unsigned hstate_index_to_shift(unsigned index)
{
	return hstates[index].order + PAGE_SHIFT;
}

static inline int hstate_index(struct hstate *h)
{
	return h - hstates;
}

pgoff_t __basepage_index(struct page *page);

/* Return page->index in PAGE_SIZE units */
static inline pgoff_t basepage_index(struct page *page)
{
	if (!PageCompound(page))
		return page->index;

	return __basepage_index(page);
}

extern void dissolve_free_huge_pages(unsigned long start_pfn,
				     unsigned long end_pfn);
<<<<<<< HEAD
static inline int hugepage_migration_support(struct hstate *h)
=======
static inline int hugepage_migration_supported(struct hstate *h)
>>>>>>> 88c723a7
{
#ifdef CONFIG_ARCH_ENABLE_HUGEPAGE_MIGRATION
	return huge_page_shift(h) == PMD_SHIFT;
#else
	return 0;
#endif
}

static inline spinlock_t *huge_pte_lockptr(struct hstate *h,
					   struct mm_struct *mm, pte_t *pte)
{
	if (huge_page_size(h) == PMD_SIZE)
		return pmd_lockptr(mm, (pmd_t *) pte);
	VM_BUG_ON(huge_page_size(h) == PAGE_SIZE);
	return &mm->page_table_lock;
}

static inline bool hugepages_supported(void)
{
	/*
	 * Some platform decide whether they support huge pages at boot
	 * time. On these, such as powerpc, HPAGE_SHIFT is set to 0 when
	 * there is no such support
	 */
	return HPAGE_SHIFT != 0;
}

#else	/* CONFIG_HUGETLB_PAGE */
struct hstate {};
#define alloc_huge_page_node(h, nid) NULL
#define alloc_huge_page_noerr(v, a, r) NULL
#define alloc_bootmem_huge_page(h) NULL
#define hstate_file(f) NULL
#define hstate_sizelog(s) NULL
#define hstate_vma(v) NULL
#define hstate_inode(i) NULL
#define page_hstate(page) NULL
#define huge_page_size(h) PAGE_SIZE
#define huge_page_mask(h) PAGE_MASK
#define vma_kernel_pagesize(v) PAGE_SIZE
#define vma_mmu_pagesize(v) PAGE_SIZE
#define huge_page_order(h) 0
#define huge_page_shift(h) PAGE_SHIFT
static inline unsigned int pages_per_huge_page(struct hstate *h)
{
	return 1;
}
#define hstate_index_to_shift(index) 0
#define hstate_index(h) 0

static inline pgoff_t basepage_index(struct page *page)
{
	return page->index;
}
#define dissolve_free_huge_pages(s, e)	do {} while (0)
<<<<<<< HEAD
#define hugepage_migration_support(h)	0
=======
#define hugepage_migration_supported(h)	0
>>>>>>> 88c723a7

static inline spinlock_t *huge_pte_lockptr(struct hstate *h,
					   struct mm_struct *mm, pte_t *pte)
{
	return &mm->page_table_lock;
}
#endif	/* CONFIG_HUGETLB_PAGE */

static inline spinlock_t *huge_pte_lock(struct hstate *h,
					struct mm_struct *mm, pte_t *pte)
{
	spinlock_t *ptl;

	ptl = huge_pte_lockptr(h, mm, pte);
	spin_lock(ptl);
	return ptl;
}

#endif /* _LINUX_HUGETLB_H */<|MERGE_RESOLUTION|>--- conflicted
+++ resolved
@@ -397,11 +397,7 @@
 
 extern void dissolve_free_huge_pages(unsigned long start_pfn,
 				     unsigned long end_pfn);
-<<<<<<< HEAD
-static inline int hugepage_migration_support(struct hstate *h)
-=======
 static inline int hugepage_migration_supported(struct hstate *h)
->>>>>>> 88c723a7
 {
 #ifdef CONFIG_ARCH_ENABLE_HUGEPAGE_MIGRATION
 	return huge_page_shift(h) == PMD_SHIFT;
@@ -457,11 +453,7 @@
 	return page->index;
 }
 #define dissolve_free_huge_pages(s, e)	do {} while (0)
-<<<<<<< HEAD
-#define hugepage_migration_support(h)	0
-=======
 #define hugepage_migration_supported(h)	0
->>>>>>> 88c723a7
 
 static inline spinlock_t *huge_pte_lockptr(struct hstate *h,
 					   struct mm_struct *mm, pte_t *pte)
